--- conflicted
+++ resolved
@@ -14,9 +14,9 @@
     // Precision delta
     
     #if arch(x86_64) || arch(arm64)
-        let delta: CGFloat = 0.00000000000001
+        let delta: JFloat = 0.00000000000001
     #else
-        let delta: CGFloat = 0.000001
+        let delta: JFloat = 0.000001
     #endif
     
     func testMatrixTranslate() {
@@ -51,11 +51,7 @@
         let vector = Vector2(x: 10, y: 10)
         let expected = Vector2(x: -10, y: 10)
         
-<<<<<<< HEAD
-        let matrix = Vector2.matrix(rotatingBy: JFloat.pi / 2)
-=======
-        let matrix = Vector2.matrix(rotatingBy: CGFloat.pi / 2) // 90º
->>>>>>> 7a008763
+        let matrix = Vector2.matrix(rotatingBy: JFloat.pi / 2) // 90º
         
         let transformed = vector * matrix
         
