--- conflicted
+++ resolved
@@ -80,17 +80,10 @@
     func testCircle() {
         let shape = ClosedShape.circle(ofRadius: 1, pointCount: 4)
         
-<<<<<<< HEAD
-        XCTAssert(shape[0].distance(to: shape[1]) - JFloat(M_SQRT2) <= JFloat.leastNonzeroMagnitude) // There was a point in history in which some guys
-        XCTAssert(shape[1].distance(to: shape[2]) - JFloat(M_SQRT2) <= JFloat.leastNonzeroMagnitude) // drawing shapes in sand figured out the square root
-        XCTAssert(shape[2].distance(to: shape[3]) - JFloat(M_SQRT2) <= JFloat.leastNonzeroMagnitude) // of two using nothing but lines and circles. That's
-        XCTAssert(shape[3].distance(to: shape[0]) - JFloat(M_SQRT2) <= JFloat.leastNonzeroMagnitude) // a fun little fact that always puts a smile on my face.
-=======
-        XCTAssert(shape[0].distance(to: shape[1]) - CGFloat(2.squareRoot()) <= CGFloat.leastNonzeroMagnitude) // There was a point in history in which some guys
-        XCTAssert(shape[1].distance(to: shape[2]) - CGFloat(2.squareRoot()) <= CGFloat.leastNonzeroMagnitude) // drawing shapes in sand figured out the square root
-        XCTAssert(shape[2].distance(to: shape[3]) - CGFloat(2.squareRoot()) <= CGFloat.leastNonzeroMagnitude) // of two using nothing but lines and circles. That's
-        XCTAssert(shape[3].distance(to: shape[0]) - CGFloat(2.squareRoot()) <= CGFloat.leastNonzeroMagnitude) // a fun little fact that always puts a smile on my face.
->>>>>>> 7d10adfe
+        XCTAssert(shape[0].distance(to: shape[1]) - JFloat(2.squareRoot()) <= JFloat.leastNonzeroMagnitude) // There was a point in history in which some guys
+        XCTAssert(shape[1].distance(to: shape[2]) - JFloat(2.squareRoot()) <= JFloat.leastNonzeroMagnitude) // drawing shapes in sand figured out the square root
+        XCTAssert(shape[2].distance(to: shape[3]) - JFloat(2.squareRoot()) <= JFloat.leastNonzeroMagnitude) // of two using nothing but lines and circles. That's
+        XCTAssert(shape[3].distance(to: shape[0]) - JFloat(2.squareRoot()) <= JFloat.leastNonzeroMagnitude) // a fun little fact that always puts a smile on my face.
         
         XCTAssertEqual(shape.localVertices.count, 4)
     }
