--- conflicted
+++ resolved
@@ -7,69 +7,65 @@
 	objects = {
 
 /* Begin PBXBuildFile section */
-		03694899BF8CE15E86B577375145B5C2 /* RestDistance.swift in Sources */ = {isa = PBXBuildFile; fileRef = 779B59B8E3CAF9EC4C74FEAE914AB76E /* RestDistance.swift */; };
+		0421F7D87FDB80BAD17B31E067556A0E /* Vector2.swift in Sources */ = {isa = PBXBuildFile; fileRef = 42B66EE84276BD0B3C2DFCDB26AEBFB8 /* Vector2.swift */; };
 		043A3C9944639F7C2A334A7F8F842688 /* tess.c in Sources */ = {isa = PBXBuildFile; fileRef = 16D2B6EE1A6CE9CBB1FAAB2674E1C4E9 /* tess.c */; };
+		0B1106DF00CD2CB43073568BC2B5D7AE /* PressureComponent.swift in Sources */ = {isa = PBXBuildFile; fileRef = E28111B0D79995DE7BCC3F478AAE2D7E /* PressureComponent.swift */; };
 		0B94607D46CB7E2B8429E16474074C12 /* MemAllocators.swift in Sources */ = {isa = PBXBuildFile; fileRef = 6B212DB2B3C42C477F0163732D5809AA /* MemAllocators.swift */; };
-		1ACBBE6CB35EEF396B21D4BC711A407D /* EdgeJointLink.swift in Sources */ = {isa = PBXBuildFile; fileRef = EDB9BDC4DC90BE3BD1BB2AA574B6A754 /* EdgeJointLink.swift */; };
-		1AF96FBB63711B35CC4862AF772023BE /* AABB.swift in Sources */ = {isa = PBXBuildFile; fileRef = F94A41D0676ADEE4A71ED83757756A2E /* AABB.swift */; };
-		294A66FA600172CDE45DBBC983EC7428 /* Body.swift in Sources */ = {isa = PBXBuildFile; fileRef = 6BDE35557960C7ECF414B302B59C7890 /* Body.swift */; };
-		299F07C8451392660288FCFC5E8E99A2 /* RenderingSettings.swift in Sources */ = {isa = PBXBuildFile; fileRef = C2B245A0502E13A206BBA29074CE2F8C /* RenderingSettings.swift */; };
+		14DF6ABC808F9C87825AAC7A155F2460 /* World.swift in Sources */ = {isa = PBXBuildFile; fileRef = 2259EB2F744D9BE2B8EFBB49272707A8 /* World.swift */; };
+		1B7034681A09FF47CF88BC0DEA0F67CF /* BodyComponent.swift in Sources */ = {isa = PBXBuildFile; fileRef = CBCE8733588F97C8331DEA1C4CEABB3E /* BodyComponent.swift */; };
+		284D6CCC792737F350758054009FA6F9 /* Bitmask.swift in Sources */ = {isa = PBXBuildFile; fileRef = D66114CB2A4C935BBDC0B61047435239 /* Bitmask.swift */; };
+		29BF4B833E0EBC949F9F3E4B3B77E22A /* ClosedShape.swift in Sources */ = {isa = PBXBuildFile; fileRef = 5EFF86E3140AEEAFD53E66223454780D /* ClosedShape.swift */; };
 		30D6DCCA3C49BEADA52DB29D75AE793C /* bucketalloc.c in Sources */ = {isa = PBXBuildFile; fileRef = 13A5935F1FFF8BFE6573662AD88435C5 /* bucketalloc.c */; };
-		3293F8768DFC0D1AAE55B5698F07AC7F /* PointJointLink.swift in Sources */ = {isa = PBXBuildFile; fileRef = A1933195C9E5756640B342C1D0C8484D /* PointJointLink.swift */; };
+		36AAFEE9DB280B016E0A09F587CF1C07 /* Utils.swift in Sources */ = {isa = PBXBuildFile; fileRef = 41611E2CB11F75870621D02D8B3A22FE /* Utils.swift */; };
+		37C7673FFFA6E64083FF9CA814691748 /* JelloSwift-dummy.m in Sources */ = {isa = PBXBuildFile; fileRef = 5EC676673C8FBABCFDF796B292D69AF3 /* JelloSwift-dummy.m */; };
 		3C7D78A8CFDFDA4C101B72E7DC41E16A /* Public.swift in Sources */ = {isa = PBXBuildFile; fileRef = 5A369B4AF137D35E16974C0E9B4938D0 /* Public.swift */; };
 		47D34335F8988CFC2E59E6195AFDC515 /* dict.h in Headers */ = {isa = PBXBuildFile; fileRef = BC04C7B02B842FC7B50EB1BD8F4C306F /* dict.h */; settings = {ATTRIBUTES = (Public, ); }; };
-		4D22D5FDA3ED784E082C9E7225C68CD6 /* Pods-JelloSwift_Example-dummy.m in Sources */ = {isa = PBXBuildFile; fileRef = A5F475B4E8D26795890510F3D840F205 /* Pods-JelloSwift_Example-dummy.m */; };
-		51326583C357881CF23A4622B8273479 /* GravityComponent.swift in Sources */ = {isa = PBXBuildFile; fileRef = 3F6D04EFC0413BF840DE0C61AA8BD36E /* GravityComponent.swift */; };
+		4D22D5FDA3ED784E082C9E7225C68CD6 /* Pods-JelloSwift_Example-dummy.m in Sources */ = {isa = PBXBuildFile; fileRef = CBCBE9B23921F466A17310E96A2DE1A5 /* Pods-JelloSwift_Example-dummy.m */; };
 		56E4A3F5B889622B98BA0D14DB3B9546 /* sweep.c in Sources */ = {isa = PBXBuildFile; fileRef = 42443326D01211CBCF295EA36E5514C6 /* sweep.c */; };
-		56E84A21DD336EAA5CE228A7CB3CBB8B /* MaterialPair.swift in Sources */ = {isa = PBXBuildFile; fileRef = CF4EC1556D3C0206503937207892F834 /* MaterialPair.swift */; };
-		57FFFF3F904296C3DD13DC828E3BE5B0 /* GeomUtils.swift in Sources */ = {isa = PBXBuildFile; fileRef = 36552B9B67A31299A7B1227D82F44638 /* GeomUtils.swift */; };
+		5E086782FB9050ACCDCA8A6B1E9CCA35 /* SpringComponent.swift in Sources */ = {isa = PBXBuildFile; fileRef = E002D3371F5E1B7EFB3513CFD75C28EC /* SpringComponent.swift */; };
 		677E05EFEAD3DD9FEBAFD0B1E5B74ED2 /* geom.c in Sources */ = {isa = PBXBuildFile; fileRef = DCD41EC340B3FDC62324B203B62F7743 /* geom.c */; };
 		6878F3E148ED02B18B95F6D6B9CC6A3A /* TessC.swift in Sources */ = {isa = PBXBuildFile; fileRef = 213B40A1998A1C3AD46BF2E24B60DA6A /* TessC.swift */; };
-		6A475AEF36C98E2FAB9A60C2EA155DF3 /* JelloSwift-dummy.m in Sources */ = {isa = PBXBuildFile; fileRef = 954308192931E76505283FEBBB27BA7D /* JelloSwift-dummy.m */; };
-		6DCE3FE20FE47A1FF68B7E87DECFD7D3 /* BodyJointLink.swift in Sources */ = {isa = PBXBuildFile; fileRef = CE3CE8D2228BBE77568C39774C9ADBF8 /* BodyJointLink.swift */; };
+		6CA6271930950E682D94332EEF63C769 /* GravityComponent.swift in Sources */ = {isa = PBXBuildFile; fileRef = 295A6929A50214BDAE230A07FCB9C1D5 /* GravityComponent.swift */; };
+		703300149323F5DDE16ADBA9800E1EF7 /* PhysicsUtils.swift in Sources */ = {isa = PBXBuildFile; fileRef = 7EC021EA269076DB29835B06047D7AB8 /* PhysicsUtils.swift */; };
 		7120C75A5F8DEFF9CB3C13F5EC3EC8F7 /* bucketalloc.h in Headers */ = {isa = PBXBuildFile; fileRef = 1AB9566EDDA292B13BE71C1DB37F86E1 /* bucketalloc.h */; settings = {ATTRIBUTES = (Public, ); }; };
+		72CA9769478ACB6192AAFB6EC1BFFFF1 /* EdgeJointLink.swift in Sources */ = {isa = PBXBuildFile; fileRef = 61A45F59761297B0ED40D0B3F6777087 /* EdgeJointLink.swift */; };
 		781504BDA52E1C84222639B54BB9086A /* priorityq.h in Headers */ = {isa = PBXBuildFile; fileRef = 70711DA658250194F5AA32381594B7EC /* priorityq.h */; settings = {ATTRIBUTES = (Public, ); }; };
-		7C4AA7B74E296CEC22932D9C8FA7D99F /* JelloSwift-umbrella.h in Headers */ = {isa = PBXBuildFile; fileRef = 91C31D5ABDEF4D81F9C09EF7D35D5F2E /* JelloSwift-umbrella.h */; settings = {ATTRIBUTES = (Public, ); }; };
-		8617AE8BD4AFB72C9662933EC4BF6C91 /* Vector2.swift in Sources */ = {isa = PBXBuildFile; fileRef = BE1C3C9A0B5AA4674D131BA90DECABF5 /* Vector2.swift */; };
-		89A8FAAC04BF7869177A7F71A3433ECC /* ClosedShape.swift in Sources */ = {isa = PBXBuildFile; fileRef = 90485B582B1F62F5C2CC12E8E5A52981 /* ClosedShape.swift */; };
-		8E1ADA88685144064A6B28B18A53537F /* CollisionObserver.swift in Sources */ = {isa = PBXBuildFile; fileRef = 1D2A3FB0C52182CA419D8187923D326A /* CollisionObserver.swift */; };
-		8E6AEA71CF0082B24C563F9E84F07F4F /* PhysicsUtils.swift in Sources */ = {isa = PBXBuildFile; fileRef = 469DA10FA75856A16C12EFDCE2735AA8 /* PhysicsUtils.swift */; };
-		91BBCF5A729F8F014B8FBF070D3F0682 /* ShapeJointLink.swift in Sources */ = {isa = PBXBuildFile; fileRef = 8120B27A4F76C69CFB127005E141CF88 /* ShapeJointLink.swift */; };
-		96633FF1B21FF926FFB45BF9EDAE9855 /* LibTessSwift-umbrella.h in Headers */ = {isa = PBXBuildFile; fileRef = 0DBF3C648D79A5ABFBE8341E1498337F /* LibTessSwift-umbrella.h */; settings = {ATTRIBUTES = (Public, ); }; };
-		9F1C14C714AA2EDDEF534046EACE7C91 /* Pods-JelloSwift_Example-JelloSwift_Tests-dummy.m in Sources */ = {isa = PBXBuildFile; fileRef = 60E464D64C96034E5F9D11A218DAE45B /* Pods-JelloSwift_Example-JelloSwift_Tests-dummy.m */; };
-<<<<<<< HEAD
-		A06B461F1F1C0DF6001AF99C /* QuadTree.swift in Sources */ = {isa = PBXBuildFile; fileRef = A06B461E1F1C0DF6001AF99C /* QuadTree.swift */; };
-		A36AE9FCC6169BDE139F44010768CF8B /* PressureComponent.swift in Sources */ = {isa = PBXBuildFile; fileRef = C55B3C2AB7C8CCBE5A7206F355B305CD /* PressureComponent.swift */; };
-=======
->>>>>>> b3ea47d1
+		87406475E7CD3FFF5A11E12104DABE47 /* RenderingSettings.swift in Sources */ = {isa = PBXBuildFile; fileRef = 92A989746257F4E4713E5EFA86EF83F8 /* RenderingSettings.swift */; };
+		8A5C51675E9029A32E1B2913289FDCF9 /* Body.swift in Sources */ = {isa = PBXBuildFile; fileRef = C23B508E0C6A3682427F3CBCC2671280 /* Body.swift */; };
+		9018F25018BC2A1E8ED420600421E449 /* BodyJointLink.swift in Sources */ = {isa = PBXBuildFile; fileRef = 2BDED4808FEC14168D355EA8CE4FCBA7 /* BodyJointLink.swift */; };
+		91822145217E688143C3DFF1E695F54E /* QuadTree.swift in Sources */ = {isa = PBXBuildFile; fileRef = 73F37A5A84F4C516390334353CDF87B2 /* QuadTree.swift */; };
+		94876FA65A07B3ABB8A477BAEFCE1C36 /* JelloSwift-umbrella.h in Headers */ = {isa = PBXBuildFile; fileRef = 5F1A64C26EC6B2C6D9CC0EEB86B6FB63 /* JelloSwift-umbrella.h */; settings = {ATTRIBUTES = (Public, ); }; };
+		95FBD85E13296AEFD7768117C9821B48 /* SpringBodyJoint.swift in Sources */ = {isa = PBXBuildFile; fileRef = C41A1E4783F9A50989B49E52E33B1343 /* SpringBodyJoint.swift */; };
+		96633FF1B21FF926FFB45BF9EDAE9855 /* LibTessSwift-umbrella.h in Headers */ = {isa = PBXBuildFile; fileRef = 24F8374E5F8ED00E3FC1D1E0B5F25A03 /* LibTessSwift-umbrella.h */; settings = {ATTRIBUTES = (Public, ); }; };
+		9F1C14C714AA2EDDEF534046EACE7C91 /* Pods-JelloSwift_Example-JelloSwift_Tests-dummy.m in Sources */ = {isa = PBXBuildFile; fileRef = CF00632AA241DC246BA29521D4681719 /* Pods-JelloSwift_Example-JelloSwift_Tests-dummy.m */; };
+		A88199DD266F8460F761ADEBAE6CCFC0 /* MaterialPair.swift in Sources */ = {isa = PBXBuildFile; fileRef = 3EBD8AD11AB2F95006A76D9500E24B2B /* MaterialPair.swift */; };
 		AA40641E5ACC5E2F633F180C6653D505 /* tess.h in Headers */ = {isa = PBXBuildFile; fileRef = E191D245AF79050986F0D88A6780E28B /* tess.h */; settings = {ATTRIBUTES = (Public, ); }; };
 		ABB6437EE4D036FF07C88F8CA1DF7546 /* tesselator.h in Headers */ = {isa = PBXBuildFile; fileRef = 4AC90EFA805912BBF2FE57F919ACA12A /* tesselator.h */; settings = {ATTRIBUTES = (Public, ); }; };
-		AD3B26DFF876FA0748847F983D98D7FA /* BodyComponent.swift in Sources */ = {isa = PBXBuildFile; fileRef = 077535BCC61A733EB62C78CFF3290AF9 /* BodyComponent.swift */; };
-		ADBF6B263734E0F5309363FF4A7A76E2 /* BodyEdge.swift in Sources */ = {isa = PBXBuildFile; fileRef = 5B26545FC82C4BB4178BF7A723CA07AF /* BodyEdge.swift */; };
-		B3CACB23577612D249670B40B8939A30 /* World.swift in Sources */ = {isa = PBXBuildFile; fileRef = CD079AC0BFE604B9CA88A7E5C0BA07ED /* World.swift */; };
+		AEABE3F5810F09FFD62F48C7F912351B /* InternalSpring.swift in Sources */ = {isa = PBXBuildFile; fileRef = 79C4B6B03BF13719954130F90CE145B8 /* InternalSpring.swift */; };
 		B8F2724AE673CFA72DC44F5A4A01E62C /* Foundation.framework in Frameworks */ = {isa = PBXBuildFile; fileRef = 6604A7D69453B4569E4E4827FB9155A9 /* Foundation.framework */; };
-		B96047130A1F3A04C5A22CEE84AD6E9C /* SpringBodyJoint.swift in Sources */ = {isa = PBXBuildFile; fileRef = 7E4540CCF06C51AAA7212CF455B15832 /* SpringBodyJoint.swift */; };
-		BC33200AE577E59D38A5C98E9EAACC06 /* Bitmask.swift in Sources */ = {isa = PBXBuildFile; fileRef = BB796097EF5611F85F96DDFF4D14ED1A /* Bitmask.swift */; };
+		BCB1E6B375568A84F2FA2DB1EF9D88EC /* Foundation.framework in Frameworks */ = {isa = PBXBuildFile; fileRef = 6604A7D69453B4569E4E4827FB9155A9 /* Foundation.framework */; };
 		BD7AAA6547D0619792D7985C9DB9978C /* mesh.h in Headers */ = {isa = PBXBuildFile; fileRef = DFD77A7D57A12CEBD1EF8B4CD5B935CD /* mesh.h */; settings = {ATTRIBUTES = (Public, ); }; };
 		BF61D39DF6BE177E3244EF72B43786A3 /* objc-clang.h in Headers */ = {isa = PBXBuildFile; fileRef = 9B95C7968D366E89BA3C519ECAD284F1 /* objc-clang.h */; settings = {ATTRIBUTES = (Public, ); }; };
-		C08F05BD20589CF5D51D0628499F35A9 /* LibTessSwift-dummy.m in Sources */ = {isa = PBXBuildFile; fileRef = CB2488DAC03A3B0DC0578D21CCDA311F /* LibTessSwift-dummy.m */; };
+		C08F05BD20589CF5D51D0628499F35A9 /* LibTessSwift-dummy.m in Sources */ = {isa = PBXBuildFile; fileRef = 6753F3FED843EFAA6C346F13FFDDA5D7 /* LibTessSwift-dummy.m */; };
 		C172CC9A19620B9A45DD83EA533E4D07 /* geom.h in Headers */ = {isa = PBXBuildFile; fileRef = 291DC86518B6EF04DD9FC95B869794A5 /* geom.h */; settings = {ATTRIBUTES = (Public, ); }; };
 		C3648D33DA67D31607DF3AB72527E0C7 /* Foundation.framework in Frameworks */ = {isa = PBXBuildFile; fileRef = 6604A7D69453B4569E4E4827FB9155A9 /* Foundation.framework */; };
 		C3B992FEDDFAB4B0C8E64378F46A9836 /* sweep.h in Headers */ = {isa = PBXBuildFile; fileRef = 3C9009B20182A28BC240AF5F9FBAE740 /* sweep.h */; settings = {ATTRIBUTES = (Public, ); }; };
+		C539C34B4C3EDC490FF5E980E621CCA9 /* RestDistance.swift in Sources */ = {isa = PBXBuildFile; fileRef = 5C2DE7859A5B8A2D4A10E8132108D96E /* RestDistance.swift */; };
+		C5C38B37CA33F0409B120A37612B1961 /* PointJointLink.swift in Sources */ = {isa = PBXBuildFile; fileRef = CD9A2B3EA8740656F55C1210A348F4B5 /* PointJointLink.swift */; };
 		C872028FECC2C23C5AF646958C632DD7 /* Foundation.framework in Frameworks */ = {isa = PBXBuildFile; fileRef = 6604A7D69453B4569E4E4827FB9155A9 /* Foundation.framework */; };
-		D02D6E619957B5905C078DDDA84E8758 /* BodyJoint.swift in Sources */ = {isa = PBXBuildFile; fileRef = 54DC4CD31A24CDEF597EFB3287623D78 /* BodyJoint.swift */; };
+		CBA7A16E460703D8CAADD368155C255E /* BodyCollisionInformation.swift in Sources */ = {isa = PBXBuildFile; fileRef = 67300AA7D4DE2D0F76A958FA7A761EF8 /* BodyCollisionInformation.swift */; };
+		CF7C2DF341B5DA6BB36E930462175C33 /* GeomUtils.swift in Sources */ = {isa = PBXBuildFile; fileRef = CD3C8C3A3B0176536EFB95C70D7EFF66 /* GeomUtils.swift */; };
 		D411597780DB428090AFEF4D58B5588D /* priorityq.c in Sources */ = {isa = PBXBuildFile; fileRef = 22C93742AFB7840692791B044B0A6609 /* priorityq.c */; };
-		D7AB7B6E572DD5294E424AE3C39CD2A6 /* Pods-JelloSwift_Example-JelloSwift_Tests-umbrella.h in Headers */ = {isa = PBXBuildFile; fileRef = 0FFD5ACA25DAD3566F5174713FC0F668 /* Pods-JelloSwift_Example-JelloSwift_Tests-umbrella.h */; settings = {ATTRIBUTES = (Public, ); }; };
-		E01F35B96286FDD52399EFD500660D4F /* SpringComponent.swift in Sources */ = {isa = PBXBuildFile; fileRef = D838058578EDFAE437C02255E4397A3A /* SpringComponent.swift */; };
-		E36891B6AD73C770D61C30C15E33BBAA /* Utils.swift in Sources */ = {isa = PBXBuildFile; fileRef = 93C16F4C59099B0B15F6CF9901028707 /* Utils.swift */; };
-		E67546F1938E23E4CFC73512F8C72592 /* PressureComponent.swift in Sources */ = {isa = PBXBuildFile; fileRef = 8966311C9ECF4FB2B1A2ADED44046496 /* PressureComponent.swift */; };
-		EA3C417E5B9554948BE709DA8E0B67D8 /* BodyCollisionInformation.swift in Sources */ = {isa = PBXBuildFile; fileRef = 7F3AD3F86A801D0841B98918FB47ECB8 /* BodyCollisionInformation.swift */; };
-		EA55DDEFE0A1F24721B8AC50CB49952A /* PointMass.swift in Sources */ = {isa = PBXBuildFile; fileRef = BD84669C7E8917FFE721CCBDF13F290D /* PointMass.swift */; };
+		D7AB7B6E572DD5294E424AE3C39CD2A6 /* Pods-JelloSwift_Example-JelloSwift_Tests-umbrella.h in Headers */ = {isa = PBXBuildFile; fileRef = 112C0C689B03A64F432B14A70248B436 /* Pods-JelloSwift_Example-JelloSwift_Tests-umbrella.h */; settings = {ATTRIBUTES = (Public, ); }; };
+		DB5EAE3AFAB7AE98A0DFB472BD0D0FCF /* PointMass.swift in Sources */ = {isa = PBXBuildFile; fileRef = F5F0861E58012A1074379D6EC7452D74 /* PointMass.swift */; };
 		EDBEF4EC7FBC86488D5525A00CE1CCB0 /* dict.c in Sources */ = {isa = PBXBuildFile; fileRef = 085D2903BBF432B7E7404BD88DD5397D /* dict.c */; };
-		F246B78B0762F9D420B3E266B05CAF7E /* Pods-JelloSwift_Example-umbrella.h in Headers */ = {isa = PBXBuildFile; fileRef = D0BC5945CBB0C2270541E4456F0F43F8 /* Pods-JelloSwift_Example-umbrella.h */; settings = {ATTRIBUTES = (Public, ); }; };
+		F0FC79771C153388FD2C3733C9A46630 /* AABB.swift in Sources */ = {isa = PBXBuildFile; fileRef = ED314926CA1B1CD0FEE001AD315BE140 /* AABB.swift */; };
+		F246B78B0762F9D420B3E266B05CAF7E /* Pods-JelloSwift_Example-umbrella.h in Headers */ = {isa = PBXBuildFile; fileRef = E9FA0DE585CDF087A308B3966AC48F90 /* Pods-JelloSwift_Example-umbrella.h */; settings = {ATTRIBUTES = (Public, ); }; };
 		F590461F01B6E1462ABD2A9267D740EC /* mesh.c in Sources */ = {isa = PBXBuildFile; fileRef = A2AF54F09DBB9CFBF389BD19301153D2 /* mesh.c */; };
-		F7B6EB84870CA9BB56B6ABFAD7FAFEFF /* InternalSpring.swift in Sources */ = {isa = PBXBuildFile; fileRef = DC127B83A7E2DFC29714EA29D6AF9175 /* InternalSpring.swift */; };
-		F947D97436024FD8CA8A60F39C21BA3E /* Foundation.framework in Frameworks */ = {isa = PBXBuildFile; fileRef = 6604A7D69453B4569E4E4827FB9155A9 /* Foundation.framework */; };
+		F6344FD7D830A7C6D38B99B5D562B42A /* BodyEdge.swift in Sources */ = {isa = PBXBuildFile; fileRef = 2E037C27D534B106200446EEA5561EDD /* BodyEdge.swift */; };
+		FAC7B3A2813675A3BE1C7C88B1260F74 /* BodyJoint.swift in Sources */ = {isa = PBXBuildFile; fileRef = C2EAE6758CA5C13FFF0A56283044CB44 /* BodyJoint.swift */; };
+		FE72ED8D67E59DA76A22F0710DAFC403 /* CollisionObserver.swift in Sources */ = {isa = PBXBuildFile; fileRef = E17ACA1DBD5C87669736D3AC4D5AD06C /* CollisionObserver.swift */; };
+		FF37CA8AA860C036D59D2A6BA60984F4 /* ShapeJointLink.swift in Sources */ = {isa = PBXBuildFile; fileRef = 4A48C8BA8AEEDAA68BE12B8CAF7FEF74 /* ShapeJointLink.swift */; };
 /* End PBXBuildFile section */
 
 /* Begin PBXContainerItemProxy section */
@@ -91,163 +87,107 @@
 			isa = PBXContainerItemProxy;
 			containerPortal = D41D8CD98F00B204E9800998ECF8427E /* Project object */;
 			proxyType = 1;
-			remoteGlobalIDString = 65F37B549207EA036BF652A5D7E935F7;
+			remoteGlobalIDString = 7E313EAF877E36B60C682AAB465795C4;
 			remoteInfo = JelloSwift;
 		};
 		7BD96DFAA3B8F956085CFA80B2F341EA /* PBXContainerItemProxy */ = {
 			isa = PBXContainerItemProxy;
 			containerPortal = D41D8CD98F00B204E9800998ECF8427E /* Project object */;
 			proxyType = 1;
-			remoteGlobalIDString = 65F37B549207EA036BF652A5D7E935F7;
+			remoteGlobalIDString = 7E313EAF877E36B60C682AAB465795C4;
 			remoteInfo = JelloSwift;
 		};
 /* End PBXContainerItemProxy section */
 
 /* Begin PBXFileReference section */
-		00586068FE12054F2C9E80EACDF72BA8 /* LibTessSwift.xcconfig */ = {isa = PBXFileReference; includeInIndex = 1; lastKnownFileType = text.xcconfig; path = LibTessSwift.xcconfig; sourceTree = "<group>"; };
-		05A857F439BC45AA2DAD29C4AA37A9F3 /* Pods-JelloSwift_Example-JelloSwift_Tests.modulemap */ = {isa = PBXFileReference; includeInIndex = 1; lastKnownFileType = "sourcecode.module-map"; path = "Pods-JelloSwift_Example-JelloSwift_Tests.modulemap"; sourceTree = "<group>"; };
-		0613AF13B4CE607BB3DCD1B48682B2C2 /* Pods-JelloSwift_Example-acknowledgements.markdown */ = {isa = PBXFileReference; includeInIndex = 1; lastKnownFileType = text; path = "Pods-JelloSwift_Example-acknowledgements.markdown"; sourceTree = "<group>"; };
-<<<<<<< HEAD
-=======
-		077535BCC61A733EB62C78CFF3290AF9 /* BodyComponent.swift */ = {isa = PBXFileReference; includeInIndex = 1; lastKnownFileType = sourcecode.swift; name = BodyComponent.swift; path = Sources/BodyComponent.swift; sourceTree = "<group>"; };
->>>>>>> b3ea47d1
-		085D2903BBF432B7E7404BD88DD5397D /* dict.c */ = {isa = PBXFileReference; includeInIndex = 1; lastKnownFileType = sourcecode.c.c; name = dict.c; path = LibTessSwift/libtess2/dict.c; sourceTree = "<group>"; };
-		0DBF3C648D79A5ABFBE8341E1498337F /* LibTessSwift-umbrella.h */ = {isa = PBXFileReference; includeInIndex = 1; lastKnownFileType = sourcecode.c.h; path = "LibTessSwift-umbrella.h"; sourceTree = "<group>"; };
-		0FFD5ACA25DAD3566F5174713FC0F668 /* Pods-JelloSwift_Example-JelloSwift_Tests-umbrella.h */ = {isa = PBXFileReference; includeInIndex = 1; lastKnownFileType = sourcecode.c.h; path = "Pods-JelloSwift_Example-JelloSwift_Tests-umbrella.h"; sourceTree = "<group>"; };
-		13A5935F1FFF8BFE6573662AD88435C5 /* bucketalloc.c */ = {isa = PBXFileReference; includeInIndex = 1; lastKnownFileType = sourcecode.c.c; name = bucketalloc.c; path = LibTessSwift/libtess2/bucketalloc.c; sourceTree = "<group>"; };
-		16D2B6EE1A6CE9CBB1FAAB2674E1C4E9 /* tess.c */ = {isa = PBXFileReference; includeInIndex = 1; lastKnownFileType = sourcecode.c.c; name = tess.c; path = LibTessSwift/libtess2/tess.c; sourceTree = "<group>"; };
-<<<<<<< HEAD
-		1A21569D8D27B6E53BCCC34222D0C2DA /* PointMass.swift */ = {isa = PBXFileReference; includeInIndex = 1; lastKnownFileType = sourcecode.swift; path = PointMass.swift; sourceTree = "<group>"; };
-=======
->>>>>>> b3ea47d1
-		1A37D2FAB381794F601DEC13763A276F /* Pods-JelloSwift_Example-frameworks.sh */ = {isa = PBXFileReference; includeInIndex = 1; lastKnownFileType = text.script.sh; path = "Pods-JelloSwift_Example-frameworks.sh"; sourceTree = "<group>"; };
+		085D2903BBF432B7E7404BD88DD5397D /* dict.c */ = {isa = PBXFileReference; includeInIndex = 1; name = dict.c; path = LibTessSwift/libtess2/dict.c; sourceTree = "<group>"; };
+		112C0C689B03A64F432B14A70248B436 /* Pods-JelloSwift_Example-JelloSwift_Tests-umbrella.h */ = {isa = PBXFileReference; includeInIndex = 1; lastKnownFileType = sourcecode.c.h; path = "Pods-JelloSwift_Example-JelloSwift_Tests-umbrella.h"; sourceTree = "<group>"; };
+		13A5935F1FFF8BFE6573662AD88435C5 /* bucketalloc.c */ = {isa = PBXFileReference; includeInIndex = 1; name = bucketalloc.c; path = LibTessSwift/libtess2/bucketalloc.c; sourceTree = "<group>"; };
+		16D2B6EE1A6CE9CBB1FAAB2674E1C4E9 /* tess.c */ = {isa = PBXFileReference; includeInIndex = 1; name = tess.c; path = LibTessSwift/libtess2/tess.c; sourceTree = "<group>"; };
+		17B5856170D242FE18C8C313A4AC3C97 /* Pods-JelloSwift_Example-JelloSwift_Tests.modulemap */ = {isa = PBXFileReference; includeInIndex = 1; lastKnownFileType = sourcecode.module; path = "Pods-JelloSwift_Example-JelloSwift_Tests.modulemap"; sourceTree = "<group>"; };
 		1AB9566EDDA292B13BE71C1DB37F86E1 /* bucketalloc.h */ = {isa = PBXFileReference; includeInIndex = 1; lastKnownFileType = sourcecode.c.h; name = bucketalloc.h; path = LibTessSwift/libtess2/bucketalloc.h; sourceTree = "<group>"; };
-		1D2A3FB0C52182CA419D8187923D326A /* CollisionObserver.swift */ = {isa = PBXFileReference; includeInIndex = 1; lastKnownFileType = sourcecode.swift; name = CollisionObserver.swift; path = Sources/CollisionObserver.swift; sourceTree = "<group>"; };
+		1FF8A298364D2FF58C6CF2CC3B2D43B7 /* JelloSwift.xcconfig */ = {isa = PBXFileReference; includeInIndex = 1; lastKnownFileType = text.xcconfig; path = JelloSwift.xcconfig; sourceTree = "<group>"; };
 		213B40A1998A1C3AD46BF2E24B60DA6A /* TessC.swift */ = {isa = PBXFileReference; includeInIndex = 1; lastKnownFileType = sourcecode.swift; name = TessC.swift; path = LibTessSwift/Classes/TessC.swift; sourceTree = "<group>"; };
-		22C93742AFB7840692791B044B0A6609 /* priorityq.c */ = {isa = PBXFileReference; includeInIndex = 1; lastKnownFileType = sourcecode.c.c; name = priorityq.c; path = LibTessSwift/libtess2/priorityq.c; sourceTree = "<group>"; };
-<<<<<<< HEAD
-		25E8848ED8B78D96AC686A664E3D9C1C /* BodyCollisionInformation.swift */ = {isa = PBXFileReference; includeInIndex = 1; lastKnownFileType = sourcecode.swift; path = BodyCollisionInformation.swift; sourceTree = "<group>"; };
+		2259EB2F744D9BE2B8EFBB49272707A8 /* World.swift */ = {isa = PBXFileReference; includeInIndex = 1; lastKnownFileType = sourcecode.swift; name = World.swift; path = Sources/World.swift; sourceTree = "<group>"; };
+		22C93742AFB7840692791B044B0A6609 /* priorityq.c */ = {isa = PBXFileReference; includeInIndex = 1; name = priorityq.c; path = LibTessSwift/libtess2/priorityq.c; sourceTree = "<group>"; };
+		24F8374E5F8ED00E3FC1D1E0B5F25A03 /* LibTessSwift-umbrella.h */ = {isa = PBXFileReference; includeInIndex = 1; lastKnownFileType = sourcecode.c.h; path = "LibTessSwift-umbrella.h"; sourceTree = "<group>"; };
+		26A1295DABF869FCD32AB9D462A0213E /* Pods-JelloSwift_Example.modulemap */ = {isa = PBXFileReference; includeInIndex = 1; lastKnownFileType = sourcecode.module; path = "Pods-JelloSwift_Example.modulemap"; sourceTree = "<group>"; };
 		291DC86518B6EF04DD9FC95B869794A5 /* geom.h */ = {isa = PBXFileReference; includeInIndex = 1; lastKnownFileType = sourcecode.c.h; name = geom.h; path = LibTessSwift/libtess2/geom.h; sourceTree = "<group>"; };
-		3053AFDF68F9E33BE18679555EBC55CE /* Pods_JelloSwift_Example_JelloSwift_Tests.framework */ = {isa = PBXFileReference; explicitFileType = wrapper.framework; includeInIndex = 0; path = Pods_JelloSwift_Example_JelloSwift_Tests.framework; sourceTree = BUILT_PRODUCTS_DIR; };
-		30C3C434E3A7025F8530EFA3EE821782 /* JelloSwift-prefix.pch */ = {isa = PBXFileReference; includeInIndex = 1; lastKnownFileType = sourcecode.c.h; path = "JelloSwift-prefix.pch"; sourceTree = "<group>"; };
+		295A6929A50214BDAE230A07FCB9C1D5 /* GravityComponent.swift */ = {isa = PBXFileReference; includeInIndex = 1; lastKnownFileType = sourcecode.swift; name = GravityComponent.swift; path = Sources/GravityComponent.swift; sourceTree = "<group>"; };
+		29DE690B66F4E3CCB1FFBE4974110383 /* Info.plist */ = {isa = PBXFileReference; includeInIndex = 1; lastKnownFileType = text.plist.xml; path = Info.plist; sourceTree = "<group>"; };
+		2B4EE1B4A216E53F6EB03D4542129A1E /* LibTessSwift.xcconfig */ = {isa = PBXFileReference; includeInIndex = 1; lastKnownFileType = text.xcconfig; path = LibTessSwift.xcconfig; sourceTree = "<group>"; };
+		2BDED4808FEC14168D355EA8CE4FCBA7 /* BodyJointLink.swift */ = {isa = PBXFileReference; includeInIndex = 1; lastKnownFileType = sourcecode.swift; name = BodyJointLink.swift; path = Sources/BodyJointLink.swift; sourceTree = "<group>"; };
+		2D555E66E72A4EF79B54F3CF3E7A0CF6 /* Pods-JelloSwift_Example.debug.xcconfig */ = {isa = PBXFileReference; includeInIndex = 1; lastKnownFileType = text.xcconfig; path = "Pods-JelloSwift_Example.debug.xcconfig"; sourceTree = "<group>"; };
+		2E037C27D534B106200446EEA5561EDD /* BodyEdge.swift */ = {isa = PBXFileReference; includeInIndex = 1; lastKnownFileType = sourcecode.swift; name = BodyEdge.swift; path = Sources/BodyEdge.swift; sourceTree = "<group>"; };
+		3053AFDF68F9E33BE18679555EBC55CE /* Pods_JelloSwift_Example_JelloSwift_Tests.framework */ = {isa = PBXFileReference; explicitFileType = wrapper.framework; includeInIndex = 0; name = Pods_JelloSwift_Example_JelloSwift_Tests.framework; path = "Pods-JelloSwift_Example-JelloSwift_Tests.framework"; sourceTree = BUILT_PRODUCTS_DIR; };
+		343B39F5294A22F59461251F8EEB4A4D /* Info.plist */ = {isa = PBXFileReference; includeInIndex = 1; lastKnownFileType = text.plist.xml; path = Info.plist; sourceTree = "<group>"; };
+		389DC7A8C87AD8BD07E809985C4C4C37 /* Pods-JelloSwift_Example-JelloSwift_Tests-resources.sh */ = {isa = PBXFileReference; includeInIndex = 1; lastKnownFileType = text.script.sh; path = "Pods-JelloSwift_Example-JelloSwift_Tests-resources.sh"; sourceTree = "<group>"; };
+		39F47CAA90652AF643EA834C21D04338 /* Info.plist */ = {isa = PBXFileReference; includeInIndex = 1; lastKnownFileType = text.plist.xml; path = Info.plist; sourceTree = "<group>"; };
+		3A601F638F30F7EEAB8427449C66B29E /* JelloSwift.modulemap */ = {isa = PBXFileReference; includeInIndex = 1; lastKnownFileType = sourcecode.module; path = JelloSwift.modulemap; sourceTree = "<group>"; };
 		3C9009B20182A28BC240AF5F9FBAE740 /* sweep.h */ = {isa = PBXFileReference; includeInIndex = 1; lastKnownFileType = sourcecode.c.h; name = sweep.h; path = LibTessSwift/libtess2/sweep.h; sourceTree = "<group>"; };
-		415684C73B785CC4DDC09566C4A178B4 /* JelloSwift.modulemap */ = {isa = PBXFileReference; includeInIndex = 1; lastKnownFileType = "sourcecode.module-map"; path = JelloSwift.modulemap; sourceTree = "<group>"; };
-		41CD393CF0C6636D16125AA455F4FD95 /* JelloSwift-umbrella.h */ = {isa = PBXFileReference; includeInIndex = 1; lastKnownFileType = sourcecode.c.h; path = "JelloSwift-umbrella.h"; sourceTree = "<group>"; };
-		42443326D01211CBCF295EA36E5514C6 /* sweep.c */ = {isa = PBXFileReference; includeInIndex = 1; lastKnownFileType = sourcecode.c.c; name = sweep.c; path = LibTessSwift/libtess2/sweep.c; sourceTree = "<group>"; };
-		44053D2A6FCF40290D2A0A82CA39F87D /* BodyComponent.swift */ = {isa = PBXFileReference; includeInIndex = 1; lastKnownFileType = sourcecode.swift; path = BodyComponent.swift; sourceTree = "<group>"; };
-		46925627B14FFC4E7403F86D9B77CFE4 /* ShapeJointLink.swift */ = {isa = PBXFileReference; includeInIndex = 1; lastKnownFileType = sourcecode.swift; path = ShapeJointLink.swift; sourceTree = "<group>"; };
-=======
-		291DC86518B6EF04DD9FC95B869794A5 /* geom.h */ = {isa = PBXFileReference; includeInIndex = 1; lastKnownFileType = sourcecode.c.h; name = geom.h; path = LibTessSwift/libtess2/geom.h; sourceTree = "<group>"; };
-		3053AFDF68F9E33BE18679555EBC55CE /* Pods_JelloSwift_Example_JelloSwift_Tests.framework */ = {isa = PBXFileReference; explicitFileType = wrapper.framework; includeInIndex = 0; path = Pods_JelloSwift_Example_JelloSwift_Tests.framework; sourceTree = BUILT_PRODUCTS_DIR; };
-		36552B9B67A31299A7B1227D82F44638 /* GeomUtils.swift */ = {isa = PBXFileReference; includeInIndex = 1; lastKnownFileType = sourcecode.swift; name = GeomUtils.swift; path = Sources/GeomUtils.swift; sourceTree = "<group>"; };
-		3C9009B20182A28BC240AF5F9FBAE740 /* sweep.h */ = {isa = PBXFileReference; includeInIndex = 1; lastKnownFileType = sourcecode.c.h; name = sweep.h; path = LibTessSwift/libtess2/sweep.h; sourceTree = "<group>"; };
-		3E3D33FB98818DED05544C7ABC947F64 /* Info.plist */ = {isa = PBXFileReference; includeInIndex = 1; lastKnownFileType = text.plist.xml; path = Info.plist; sourceTree = "<group>"; };
-		3F6D04EFC0413BF840DE0C61AA8BD36E /* GravityComponent.swift */ = {isa = PBXFileReference; includeInIndex = 1; lastKnownFileType = sourcecode.swift; name = GravityComponent.swift; path = Sources/GravityComponent.swift; sourceTree = "<group>"; };
-		42443326D01211CBCF295EA36E5514C6 /* sweep.c */ = {isa = PBXFileReference; includeInIndex = 1; lastKnownFileType = sourcecode.c.c; name = sweep.c; path = LibTessSwift/libtess2/sweep.c; sourceTree = "<group>"; };
-		43A15E09C9655F02BBF262111EEB8821 /* Readme.md */ = {isa = PBXFileReference; includeInIndex = 1; lastKnownFileType = net.daringfireball.markdown; path = Readme.md; sourceTree = "<group>"; };
-		469DA10FA75856A16C12EFDCE2735AA8 /* PhysicsUtils.swift */ = {isa = PBXFileReference; includeInIndex = 1; lastKnownFileType = sourcecode.swift; name = PhysicsUtils.swift; path = Sources/PhysicsUtils.swift; sourceTree = "<group>"; };
->>>>>>> b3ea47d1
+		3EBD8AD11AB2F95006A76D9500E24B2B /* MaterialPair.swift */ = {isa = PBXFileReference; includeInIndex = 1; lastKnownFileType = sourcecode.swift; name = MaterialPair.swift; path = Sources/MaterialPair.swift; sourceTree = "<group>"; };
+		407756C07E0436F3BC44922DF64BDB92 /* JelloSwift-prefix.pch */ = {isa = PBXFileReference; includeInIndex = 1; lastKnownFileType = sourcecode.c.h; path = "JelloSwift-prefix.pch"; sourceTree = "<group>"; };
+		41611E2CB11F75870621D02D8B3A22FE /* Utils.swift */ = {isa = PBXFileReference; includeInIndex = 1; lastKnownFileType = sourcecode.swift; name = Utils.swift; path = Sources/Utils.swift; sourceTree = "<group>"; };
+		42443326D01211CBCF295EA36E5514C6 /* sweep.c */ = {isa = PBXFileReference; includeInIndex = 1; name = sweep.c; path = LibTessSwift/libtess2/sweep.c; sourceTree = "<group>"; };
+		42B66EE84276BD0B3C2DFCDB26AEBFB8 /* Vector2.swift */ = {isa = PBXFileReference; includeInIndex = 1; lastKnownFileType = sourcecode.swift; name = Vector2.swift; path = Sources/Vector2.swift; sourceTree = "<group>"; };
+		48876572DC20E107381F3EC0C6F91160 /* Pods-JelloSwift_Example-JelloSwift_Tests-acknowledgements.plist */ = {isa = PBXFileReference; includeInIndex = 1; lastKnownFileType = text.plist.xml; path = "Pods-JelloSwift_Example-JelloSwift_Tests-acknowledgements.plist"; sourceTree = "<group>"; };
+		4A48C8BA8AEEDAA68BE12B8CAF7FEF74 /* ShapeJointLink.swift */ = {isa = PBXFileReference; includeInIndex = 1; lastKnownFileType = sourcecode.swift; name = ShapeJointLink.swift; path = Sources/ShapeJointLink.swift; sourceTree = "<group>"; };
 		4AC90EFA805912BBF2FE57F919ACA12A /* tesselator.h */ = {isa = PBXFileReference; includeInIndex = 1; lastKnownFileType = sourcecode.c.h; name = tesselator.h; path = LibTessSwift/libtess2/tesselator.h; sourceTree = "<group>"; };
-		4D21593F2924B9A935B0914CE6C34821 /* Pods-JelloSwift_Example-acknowledgements.plist */ = {isa = PBXFileReference; includeInIndex = 1; lastKnownFileType = text.plist.xml; path = "Pods-JelloSwift_Example-acknowledgements.plist"; sourceTree = "<group>"; };
-		54DC4CD31A24CDEF597EFB3287623D78 /* BodyJoint.swift */ = {isa = PBXFileReference; includeInIndex = 1; lastKnownFileType = sourcecode.swift; name = BodyJoint.swift; path = Sources/BodyJoint.swift; sourceTree = "<group>"; };
-		584F6C42452259E2C39A55A78140187A /* Pods-JelloSwift_Example-JelloSwift_Tests.release.xcconfig */ = {isa = PBXFileReference; includeInIndex = 1; lastKnownFileType = text.xcconfig; path = "Pods-JelloSwift_Example-JelloSwift_Tests.release.xcconfig"; sourceTree = "<group>"; };
+		54C2DE0E59BEB72844262B5F2714CB5B /* Pods-JelloSwift_Example.release.xcconfig */ = {isa = PBXFileReference; includeInIndex = 1; lastKnownFileType = text.xcconfig; path = "Pods-JelloSwift_Example.release.xcconfig"; sourceTree = "<group>"; };
+		581F10DAA5B6B4B9549BD5C80021B573 /* LibTessSwift.modulemap */ = {isa = PBXFileReference; includeInIndex = 1; lastKnownFileType = sourcecode.module; path = LibTessSwift.modulemap; sourceTree = "<group>"; };
 		5A369B4AF137D35E16974C0E9B4938D0 /* Public.swift */ = {isa = PBXFileReference; includeInIndex = 1; lastKnownFileType = sourcecode.swift; name = Public.swift; path = LibTessSwift/Classes/Public.swift; sourceTree = "<group>"; };
-		5B26545FC82C4BB4178BF7A723CA07AF /* BodyEdge.swift */ = {isa = PBXFileReference; includeInIndex = 1; lastKnownFileType = sourcecode.swift; name = BodyEdge.swift; path = Sources/BodyEdge.swift; sourceTree = "<group>"; };
-		60E464D64C96034E5F9D11A218DAE45B /* Pods-JelloSwift_Example-JelloSwift_Tests-dummy.m */ = {isa = PBXFileReference; includeInIndex = 1; lastKnownFileType = sourcecode.c.objc; path = "Pods-JelloSwift_Example-JelloSwift_Tests-dummy.m"; sourceTree = "<group>"; };
-		60F3A72B5834ABA02B5B6983B28BD2B1 /* Pods-JelloSwift_Example-JelloSwift_Tests.debug.xcconfig */ = {isa = PBXFileReference; includeInIndex = 1; lastKnownFileType = text.xcconfig; path = "Pods-JelloSwift_Example-JelloSwift_Tests.debug.xcconfig"; sourceTree = "<group>"; };
-		62B1DE269A5BB93FD58B804CF8FCCA1C /* LibTessSwift-prefix.pch */ = {isa = PBXFileReference; includeInIndex = 1; lastKnownFileType = sourcecode.c.h; path = "LibTessSwift-prefix.pch"; sourceTree = "<group>"; };
+		5C2DE7859A5B8A2D4A10E8132108D96E /* RestDistance.swift */ = {isa = PBXFileReference; includeInIndex = 1; lastKnownFileType = sourcecode.swift; name = RestDistance.swift; path = Sources/RestDistance.swift; sourceTree = "<group>"; };
+		5EC676673C8FBABCFDF796B292D69AF3 /* JelloSwift-dummy.m */ = {isa = PBXFileReference; includeInIndex = 1; lastKnownFileType = sourcecode.c.objc; path = "JelloSwift-dummy.m"; sourceTree = "<group>"; };
+		5EFF86E3140AEEAFD53E66223454780D /* ClosedShape.swift */ = {isa = PBXFileReference; includeInIndex = 1; lastKnownFileType = sourcecode.swift; name = ClosedShape.swift; path = Sources/ClosedShape.swift; sourceTree = "<group>"; };
+		5F1A64C26EC6B2C6D9CC0EEB86B6FB63 /* JelloSwift-umbrella.h */ = {isa = PBXFileReference; includeInIndex = 1; lastKnownFileType = sourcecode.c.h; path = "JelloSwift-umbrella.h"; sourceTree = "<group>"; };
+		61A45F59761297B0ED40D0B3F6777087 /* EdgeJointLink.swift */ = {isa = PBXFileReference; includeInIndex = 1; lastKnownFileType = sourcecode.swift; name = EdgeJointLink.swift; path = Sources/EdgeJointLink.swift; sourceTree = "<group>"; };
 		6604A7D69453B4569E4E4827FB9155A9 /* Foundation.framework */ = {isa = PBXFileReference; lastKnownFileType = wrapper.framework; name = Foundation.framework; path = Platforms/iPhoneOS.platform/Developer/SDKs/iPhoneOS10.3.sdk/System/Library/Frameworks/Foundation.framework; sourceTree = DEVELOPER_DIR; };
+		67300AA7D4DE2D0F76A958FA7A761EF8 /* BodyCollisionInformation.swift */ = {isa = PBXFileReference; includeInIndex = 1; lastKnownFileType = sourcecode.swift; name = BodyCollisionInformation.swift; path = Sources/BodyCollisionInformation.swift; sourceTree = "<group>"; };
+		6753F3FED843EFAA6C346F13FFDDA5D7 /* LibTessSwift-dummy.m */ = {isa = PBXFileReference; includeInIndex = 1; lastKnownFileType = sourcecode.c.objc; path = "LibTessSwift-dummy.m"; sourceTree = "<group>"; };
 		6B212DB2B3C42C477F0163732D5809AA /* MemAllocators.swift */ = {isa = PBXFileReference; includeInIndex = 1; lastKnownFileType = sourcecode.swift; name = MemAllocators.swift; path = LibTessSwift/Classes/MemAllocators.swift; sourceTree = "<group>"; };
-		6BDE35557960C7ECF414B302B59C7890 /* Body.swift */ = {isa = PBXFileReference; includeInIndex = 1; lastKnownFileType = sourcecode.swift; name = Body.swift; path = Sources/Body.swift; sourceTree = "<group>"; };
-		6DFDF8962D6AEA958F97401971DFEBAF /* Pods-JelloSwift_Example-JelloSwift_Tests-acknowledgements.plist */ = {isa = PBXFileReference; includeInIndex = 1; lastKnownFileType = text.plist.xml; path = "Pods-JelloSwift_Example-JelloSwift_Tests-acknowledgements.plist"; sourceTree = "<group>"; };
+		6DB1B6F04EC0261C9E7D92D994E9464B /* Pods-JelloSwift_Example-JelloSwift_Tests-acknowledgements.markdown */ = {isa = PBXFileReference; includeInIndex = 1; lastKnownFileType = text; path = "Pods-JelloSwift_Example-JelloSwift_Tests-acknowledgements.markdown"; sourceTree = "<group>"; };
 		70711DA658250194F5AA32381594B7EC /* priorityq.h */ = {isa = PBXFileReference; includeInIndex = 1; lastKnownFileType = sourcecode.c.h; name = priorityq.h; path = LibTessSwift/libtess2/priorityq.h; sourceTree = "<group>"; };
-		75D7BA18A31AB78BF8FD85CA1E59EEBD /* Info.plist */ = {isa = PBXFileReference; includeInIndex = 1; lastKnownFileType = text.plist.xml; path = Info.plist; sourceTree = "<group>"; };
-		779B59B8E3CAF9EC4C74FEAE914AB76E /* RestDistance.swift */ = {isa = PBXFileReference; includeInIndex = 1; lastKnownFileType = sourcecode.swift; name = RestDistance.swift; path = Sources/RestDistance.swift; sourceTree = "<group>"; };
-		7E4540CCF06C51AAA7212CF455B15832 /* SpringBodyJoint.swift */ = {isa = PBXFileReference; includeInIndex = 1; lastKnownFileType = sourcecode.swift; name = SpringBodyJoint.swift; path = Sources/SpringBodyJoint.swift; sourceTree = "<group>"; };
-		7F3AD3F86A801D0841B98918FB47ECB8 /* BodyCollisionInformation.swift */ = {isa = PBXFileReference; includeInIndex = 1; lastKnownFileType = sourcecode.swift; name = BodyCollisionInformation.swift; path = Sources/BodyCollisionInformation.swift; sourceTree = "<group>"; };
-		8090FBBAC000EB7AA32E404CDCF15E70 /* Pods-JelloSwift_Example.debug.xcconfig */ = {isa = PBXFileReference; includeInIndex = 1; lastKnownFileType = text.xcconfig; path = "Pods-JelloSwift_Example.debug.xcconfig"; sourceTree = "<group>"; };
-<<<<<<< HEAD
-		8413C1404FB4EBC16269581E4E9908A0 /* GeomUtils.swift */ = {isa = PBXFileReference; includeInIndex = 1; lastKnownFileType = sourcecode.swift; path = GeomUtils.swift; sourceTree = "<group>"; };
-		87B38D343108282ADCF0021F70B4DC8F /* SpringBodyJoint.swift */ = {isa = PBXFileReference; includeInIndex = 1; lastKnownFileType = sourcecode.swift; path = SpringBodyJoint.swift; sourceTree = "<group>"; };
-		8EB412AEE64F06705A55F89BA6551847 /* LibTessSwift.modulemap */ = {isa = PBXFileReference; includeInIndex = 1; lastKnownFileType = "sourcecode.module-map"; path = LibTessSwift.modulemap; sourceTree = "<group>"; };
-		938FA3F997FA397F7A4E940074AF0491 /* CollisionObserver.swift */ = {isa = PBXFileReference; includeInIndex = 1; lastKnownFileType = sourcecode.swift; path = CollisionObserver.swift; sourceTree = "<group>"; };
-		93A4A3777CF96A4AAC1D13BA6DCCEA73 /* Podfile */ = {isa = PBXFileReference; explicitFileType = text.script.ruby; includeInIndex = 1; name = Podfile; path = ../Podfile; sourceTree = SOURCE_ROOT; xcLanguageSpecificationIdentifier = xcode.lang.ruby; };
-		942606946C49951201FEAD836935CAE1 /* InternalSpring.swift */ = {isa = PBXFileReference; includeInIndex = 1; lastKnownFileType = sourcecode.swift; path = InternalSpring.swift; sourceTree = "<group>"; };
-		97CDDE852E8A65B32BEFDF7B9784E7F2 /* Bitmask.swift */ = {isa = PBXFileReference; includeInIndex = 1; lastKnownFileType = sourcecode.swift; path = Bitmask.swift; sourceTree = "<group>"; };
-		9994AED363DCEECB7ACDA105770FF6CE /* World.swift */ = {isa = PBXFileReference; includeInIndex = 1; lastKnownFileType = sourcecode.swift; path = World.swift; sourceTree = "<group>"; };
+		73F37A5A84F4C516390334353CDF87B2 /* QuadTree.swift */ = {isa = PBXFileReference; includeInIndex = 1; lastKnownFileType = sourcecode.swift; name = QuadTree.swift; path = Sources/QuadTree.swift; sourceTree = "<group>"; };
+		74A8079B1EAD09544F4DDE7CDAF4F75A /* Pods-JelloSwift_Example-acknowledgements.plist */ = {isa = PBXFileReference; includeInIndex = 1; lastKnownFileType = text.plist.xml; path = "Pods-JelloSwift_Example-acknowledgements.plist"; sourceTree = "<group>"; };
+		79C4B6B03BF13719954130F90CE145B8 /* InternalSpring.swift */ = {isa = PBXFileReference; includeInIndex = 1; lastKnownFileType = sourcecode.swift; name = InternalSpring.swift; path = Sources/InternalSpring.swift; sourceTree = "<group>"; };
+		7D9EF471D2FC2F31221C1F53B38DB862 /* Pods-JelloSwift_Example-frameworks.sh */ = {isa = PBXFileReference; includeInIndex = 1; lastKnownFileType = text.script.sh; path = "Pods-JelloSwift_Example-frameworks.sh"; sourceTree = "<group>"; };
+		7EC021EA269076DB29835B06047D7AB8 /* PhysicsUtils.swift */ = {isa = PBXFileReference; includeInIndex = 1; lastKnownFileType = sourcecode.swift; name = PhysicsUtils.swift; path = Sources/PhysicsUtils.swift; sourceTree = "<group>"; };
+		865D9664B063E17A58C4EE9C203C8742 /* Pods-JelloSwift_Example-JelloSwift_Tests.debug.xcconfig */ = {isa = PBXFileReference; includeInIndex = 1; lastKnownFileType = text.xcconfig; path = "Pods-JelloSwift_Example-JelloSwift_Tests.debug.xcconfig"; sourceTree = "<group>"; };
+		92A989746257F4E4713E5EFA86EF83F8 /* RenderingSettings.swift */ = {isa = PBXFileReference; includeInIndex = 1; lastKnownFileType = sourcecode.swift; name = RenderingSettings.swift; path = Sources/RenderingSettings.swift; sourceTree = "<group>"; };
+		93A4A3777CF96A4AAC1D13BA6DCCEA73 /* Podfile */ = {isa = PBXFileReference; explicitFileType = text.script.ruby; includeInIndex = 1; lastKnownFileType = text; name = Podfile; path = ../Podfile; sourceTree = SOURCE_ROOT; xcLanguageSpecificationIdentifier = xcode.lang.ruby; };
+		99A25A098EF0D86F245EB11E7EF3F3BC /* LibTessSwift-prefix.pch */ = {isa = PBXFileReference; includeInIndex = 1; lastKnownFileType = sourcecode.c.h; path = "LibTessSwift-prefix.pch"; sourceTree = "<group>"; };
 		9B95C7968D366E89BA3C519ECAD284F1 /* objc-clang.h */ = {isa = PBXFileReference; includeInIndex = 1; lastKnownFileType = sourcecode.c.h; name = "objc-clang.h"; path = "LibTessSwift/libtess2/objc-clang.h"; sourceTree = "<group>"; };
-		A06B461E1F1C0DF6001AF99C /* QuadTree.swift */ = {isa = PBXFileReference; fileEncoding = 4; lastKnownFileType = sourcecode.swift; path = QuadTree.swift; sourceTree = "<group>"; };
-		A13D0B3034AD91B3232BDDF7BAF4FD4A /* JelloSwift.xcconfig */ = {isa = PBXFileReference; includeInIndex = 1; lastKnownFileType = text.xcconfig; path = JelloSwift.xcconfig; sourceTree = "<group>"; };
-		A2AF54F09DBB9CFBF389BD19301153D2 /* mesh.c */ = {isa = PBXFileReference; includeInIndex = 1; lastKnownFileType = sourcecode.c.c; name = mesh.c; path = LibTessSwift/libtess2/mesh.c; sourceTree = "<group>"; };
-		A5F475B4E8D26795890510F3D840F205 /* Pods-JelloSwift_Example-dummy.m */ = {isa = PBXFileReference; includeInIndex = 1; lastKnownFileType = sourcecode.c.objc; path = "Pods-JelloSwift_Example-dummy.m"; sourceTree = "<group>"; };
-		AE3F126648C196E9C40AD5535D2DA525 /* JelloSwift.framework */ = {isa = PBXFileReference; explicitFileType = wrapper.framework; includeInIndex = 0; path = JelloSwift.framework; sourceTree = BUILT_PRODUCTS_DIR; };
-		B69B9D5A5179084D43709ED154E54E2F /* GravityComponent.swift */ = {isa = PBXFileReference; includeInIndex = 1; lastKnownFileType = sourcecode.swift; path = GravityComponent.swift; sourceTree = "<group>"; };
-		B7E33F49E11CDBC341F88C8EC6744642 /* RestDistance.swift */ = {isa = PBXFileReference; includeInIndex = 1; lastKnownFileType = sourcecode.swift; path = RestDistance.swift; sourceTree = "<group>"; };
-=======
-		8120B27A4F76C69CFB127005E141CF88 /* ShapeJointLink.swift */ = {isa = PBXFileReference; includeInIndex = 1; lastKnownFileType = sourcecode.swift; name = ShapeJointLink.swift; path = Sources/ShapeJointLink.swift; sourceTree = "<group>"; };
-		8966311C9ECF4FB2B1A2ADED44046496 /* PressureComponent.swift */ = {isa = PBXFileReference; includeInIndex = 1; lastKnownFileType = sourcecode.swift; name = PressureComponent.swift; path = Sources/PressureComponent.swift; sourceTree = "<group>"; };
-		8B2D784C998A7A2F2079AA58713135E1 /* JelloSwift.podspec */ = {isa = PBXFileReference; explicitFileType = text.script.ruby; includeInIndex = 1; path = JelloSwift.podspec; sourceTree = "<group>"; };
-		8EB412AEE64F06705A55F89BA6551847 /* LibTessSwift.modulemap */ = {isa = PBXFileReference; includeInIndex = 1; lastKnownFileType = "sourcecode.module-map"; path = LibTessSwift.modulemap; sourceTree = "<group>"; };
-		8EF46B548F08791246242021C0798630 /* JelloSwift-prefix.pch */ = {isa = PBXFileReference; includeInIndex = 1; lastKnownFileType = sourcecode.c.h; path = "JelloSwift-prefix.pch"; sourceTree = "<group>"; };
-		90485B582B1F62F5C2CC12E8E5A52981 /* ClosedShape.swift */ = {isa = PBXFileReference; includeInIndex = 1; lastKnownFileType = sourcecode.swift; name = ClosedShape.swift; path = Sources/ClosedShape.swift; sourceTree = "<group>"; };
-		91C31D5ABDEF4D81F9C09EF7D35D5F2E /* JelloSwift-umbrella.h */ = {isa = PBXFileReference; includeInIndex = 1; lastKnownFileType = sourcecode.c.h; path = "JelloSwift-umbrella.h"; sourceTree = "<group>"; };
-		93A4A3777CF96A4AAC1D13BA6DCCEA73 /* Podfile */ = {isa = PBXFileReference; explicitFileType = text.script.ruby; includeInIndex = 1; name = Podfile; path = ../Podfile; sourceTree = SOURCE_ROOT; xcLanguageSpecificationIdentifier = xcode.lang.ruby; };
-		93C16F4C59099B0B15F6CF9901028707 /* Utils.swift */ = {isa = PBXFileReference; includeInIndex = 1; lastKnownFileType = sourcecode.swift; name = Utils.swift; path = Sources/Utils.swift; sourceTree = "<group>"; };
-		954308192931E76505283FEBBB27BA7D /* JelloSwift-dummy.m */ = {isa = PBXFileReference; includeInIndex = 1; lastKnownFileType = sourcecode.c.objc; path = "JelloSwift-dummy.m"; sourceTree = "<group>"; };
-		9B95C7968D366E89BA3C519ECAD284F1 /* objc-clang.h */ = {isa = PBXFileReference; includeInIndex = 1; lastKnownFileType = sourcecode.c.h; name = "objc-clang.h"; path = "LibTessSwift/libtess2/objc-clang.h"; sourceTree = "<group>"; };
-		A1933195C9E5756640B342C1D0C8484D /* PointJointLink.swift */ = {isa = PBXFileReference; includeInIndex = 1; lastKnownFileType = sourcecode.swift; name = PointJointLink.swift; path = Sources/PointJointLink.swift; sourceTree = "<group>"; };
-		A2AF54F09DBB9CFBF389BD19301153D2 /* mesh.c */ = {isa = PBXFileReference; includeInIndex = 1; lastKnownFileType = sourcecode.c.c; name = mesh.c; path = LibTessSwift/libtess2/mesh.c; sourceTree = "<group>"; };
-		A5F475B4E8D26795890510F3D840F205 /* Pods-JelloSwift_Example-dummy.m */ = {isa = PBXFileReference; includeInIndex = 1; lastKnownFileType = sourcecode.c.objc; path = "Pods-JelloSwift_Example-dummy.m"; sourceTree = "<group>"; };
-		AE3F126648C196E9C40AD5535D2DA525 /* JelloSwift.framework */ = {isa = PBXFileReference; explicitFileType = wrapper.framework; includeInIndex = 0; path = JelloSwift.framework; sourceTree = BUILT_PRODUCTS_DIR; };
-		B080B8F16A5C7C166ED34E784DCE63EE /* LICENSE */ = {isa = PBXFileReference; includeInIndex = 1; lastKnownFileType = text; path = LICENSE; sourceTree = "<group>"; };
-		B621AEB82EB8EE04F9406579688C3710 /* JelloSwift.xcconfig */ = {isa = PBXFileReference; includeInIndex = 1; lastKnownFileType = text.xcconfig; path = JelloSwift.xcconfig; sourceTree = "<group>"; };
-		BB796097EF5611F85F96DDFF4D14ED1A /* Bitmask.swift */ = {isa = PBXFileReference; includeInIndex = 1; lastKnownFileType = sourcecode.swift; name = Bitmask.swift; path = Sources/Bitmask.swift; sourceTree = "<group>"; };
->>>>>>> b3ea47d1
+		A2AF54F09DBB9CFBF389BD19301153D2 /* mesh.c */ = {isa = PBXFileReference; includeInIndex = 1; name = mesh.c; path = LibTessSwift/libtess2/mesh.c; sourceTree = "<group>"; };
+		AA63B0CB20BA6B1DC51A79C320EB3811 /* LICENSE */ = {isa = PBXFileReference; includeInIndex = 1; path = LICENSE; sourceTree = "<group>"; };
+		AE3F126648C196E9C40AD5535D2DA525 /* JelloSwift.framework */ = {isa = PBXFileReference; explicitFileType = wrapper.framework; includeInIndex = 0; name = JelloSwift.framework; path = JelloSwift.framework; sourceTree = BUILT_PRODUCTS_DIR; };
+		B1F0011792EF2AC3F8C6EC7E2154EA59 /* Pods-JelloSwift_Example-JelloSwift_Tests.release.xcconfig */ = {isa = PBXFileReference; includeInIndex = 1; lastKnownFileType = text.xcconfig; path = "Pods-JelloSwift_Example-JelloSwift_Tests.release.xcconfig"; sourceTree = "<group>"; };
+		B9B29E6BB32151C0FEF91BC03595A36C /* Info.plist */ = {isa = PBXFileReference; includeInIndex = 1; lastKnownFileType = text.plist.xml; path = Info.plist; sourceTree = "<group>"; };
+		BB9A14C2E0425DE8D1E1A2A05E248D2F /* Pods-JelloSwift_Example-resources.sh */ = {isa = PBXFileReference; includeInIndex = 1; lastKnownFileType = text.script.sh; path = "Pods-JelloSwift_Example-resources.sh"; sourceTree = "<group>"; };
 		BC04C7B02B842FC7B50EB1BD8F4C306F /* dict.h */ = {isa = PBXFileReference; includeInIndex = 1; lastKnownFileType = sourcecode.c.h; name = dict.h; path = LibTessSwift/libtess2/dict.h; sourceTree = "<group>"; };
-		BD84669C7E8917FFE721CCBDF13F290D /* PointMass.swift */ = {isa = PBXFileReference; includeInIndex = 1; lastKnownFileType = sourcecode.swift; name = PointMass.swift; path = Sources/PointMass.swift; sourceTree = "<group>"; };
-		BE1C3C9A0B5AA4674D131BA90DECABF5 /* Vector2.swift */ = {isa = PBXFileReference; includeInIndex = 1; lastKnownFileType = sourcecode.swift; name = Vector2.swift; path = Sources/Vector2.swift; sourceTree = "<group>"; };
-		C265EC8C7C4F50615F612A03C9D0D069 /* Pods-JelloSwift_Example-JelloSwift_Tests-resources.sh */ = {isa = PBXFileReference; includeInIndex = 1; lastKnownFileType = text.script.sh; path = "Pods-JelloSwift_Example-JelloSwift_Tests-resources.sh"; sourceTree = "<group>"; };
-<<<<<<< HEAD
-		C43F85A0B2A78915D6D237B41EA817EB /* Pods-JelloSwift_Example.modulemap */ = {isa = PBXFileReference; includeInIndex = 1; lastKnownFileType = "sourcecode.module-map"; path = "Pods-JelloSwift_Example.modulemap"; sourceTree = "<group>"; };
-		C55B3C2AB7C8CCBE5A7206F355B305CD /* PressureComponent.swift */ = {isa = PBXFileReference; includeInIndex = 1; lastKnownFileType = sourcecode.swift; path = PressureComponent.swift; sourceTree = "<group>"; };
-		CB2488DAC03A3B0DC0578D21CCDA311F /* LibTessSwift-dummy.m */ = {isa = PBXFileReference; includeInIndex = 1; lastKnownFileType = sourcecode.c.objc; path = "LibTessSwift-dummy.m"; sourceTree = "<group>"; };
-		CB7D2ECD3F67D8AA8BF0934864895B3C /* RenderingSettings.swift */ = {isa = PBXFileReference; includeInIndex = 1; lastKnownFileType = sourcecode.swift; path = RenderingSettings.swift; sourceTree = "<group>"; };
-		CD95627B401DE92C80E68D2A1F05338E /* Pods_JelloSwift_Example.framework */ = {isa = PBXFileReference; explicitFileType = wrapper.framework; includeInIndex = 0; path = Pods_JelloSwift_Example.framework; sourceTree = BUILT_PRODUCTS_DIR; };
-		D078E327B2996153A142A224DE24718F /* MaterialPair.swift */ = {isa = PBXFileReference; includeInIndex = 1; lastKnownFileType = sourcecode.swift; path = MaterialPair.swift; sourceTree = "<group>"; };
-		D0BC5945CBB0C2270541E4456F0F43F8 /* Pods-JelloSwift_Example-umbrella.h */ = {isa = PBXFileReference; includeInIndex = 1; lastKnownFileType = sourcecode.c.h; path = "Pods-JelloSwift_Example-umbrella.h"; sourceTree = "<group>"; };
-		D7E35AC561DD1266E6B5B28C6E2E084D /* JelloSwift-dummy.m */ = {isa = PBXFileReference; includeInIndex = 1; lastKnownFileType = sourcecode.c.objc; path = "JelloSwift-dummy.m"; sourceTree = "<group>"; };
-		D926B37692B91FF907FB20C947FB0824 /* BodyJointLink.swift */ = {isa = PBXFileReference; includeInIndex = 1; lastKnownFileType = sourcecode.swift; path = BodyJointLink.swift; sourceTree = "<group>"; };
-		DAE5944A7FD7F826A1C33BD623AB8668 /* BodyEdge.swift */ = {isa = PBXFileReference; includeInIndex = 1; lastKnownFileType = sourcecode.swift; path = BodyEdge.swift; sourceTree = "<group>"; };
-=======
-		C2B245A0502E13A206BBA29074CE2F8C /* RenderingSettings.swift */ = {isa = PBXFileReference; includeInIndex = 1; lastKnownFileType = sourcecode.swift; name = RenderingSettings.swift; path = Sources/RenderingSettings.swift; sourceTree = "<group>"; };
-		C43F85A0B2A78915D6D237B41EA817EB /* Pods-JelloSwift_Example.modulemap */ = {isa = PBXFileReference; includeInIndex = 1; lastKnownFileType = "sourcecode.module-map"; path = "Pods-JelloSwift_Example.modulemap"; sourceTree = "<group>"; };
-		CB2488DAC03A3B0DC0578D21CCDA311F /* LibTessSwift-dummy.m */ = {isa = PBXFileReference; includeInIndex = 1; lastKnownFileType = sourcecode.c.objc; path = "LibTessSwift-dummy.m"; sourceTree = "<group>"; };
-		CD079AC0BFE604B9CA88A7E5C0BA07ED /* World.swift */ = {isa = PBXFileReference; includeInIndex = 1; lastKnownFileType = sourcecode.swift; name = World.swift; path = Sources/World.swift; sourceTree = "<group>"; };
-		CD95627B401DE92C80E68D2A1F05338E /* Pods_JelloSwift_Example.framework */ = {isa = PBXFileReference; explicitFileType = wrapper.framework; includeInIndex = 0; path = Pods_JelloSwift_Example.framework; sourceTree = BUILT_PRODUCTS_DIR; };
-		CE3CE8D2228BBE77568C39774C9ADBF8 /* BodyJointLink.swift */ = {isa = PBXFileReference; includeInIndex = 1; lastKnownFileType = sourcecode.swift; name = BodyJointLink.swift; path = Sources/BodyJointLink.swift; sourceTree = "<group>"; };
-		CF4EC1556D3C0206503937207892F834 /* MaterialPair.swift */ = {isa = PBXFileReference; includeInIndex = 1; lastKnownFileType = sourcecode.swift; name = MaterialPair.swift; path = Sources/MaterialPair.swift; sourceTree = "<group>"; };
-		D0BC5945CBB0C2270541E4456F0F43F8 /* Pods-JelloSwift_Example-umbrella.h */ = {isa = PBXFileReference; includeInIndex = 1; lastKnownFileType = sourcecode.c.h; path = "Pods-JelloSwift_Example-umbrella.h"; sourceTree = "<group>"; };
-		D838058578EDFAE437C02255E4397A3A /* SpringComponent.swift */ = {isa = PBXFileReference; includeInIndex = 1; lastKnownFileType = sourcecode.swift; name = SpringComponent.swift; path = Sources/SpringComponent.swift; sourceTree = "<group>"; };
-		DB8E6325A6ED35DE9A2EA55AAD046522 /* JelloSwift.modulemap */ = {isa = PBXFileReference; includeInIndex = 1; lastKnownFileType = "sourcecode.module-map"; path = JelloSwift.modulemap; sourceTree = "<group>"; };
-		DC127B83A7E2DFC29714EA29D6AF9175 /* InternalSpring.swift */ = {isa = PBXFileReference; includeInIndex = 1; lastKnownFileType = sourcecode.swift; name = InternalSpring.swift; path = Sources/InternalSpring.swift; sourceTree = "<group>"; };
->>>>>>> b3ea47d1
-		DCD41EC340B3FDC62324B203B62F7743 /* geom.c */ = {isa = PBXFileReference; includeInIndex = 1; lastKnownFileType = sourcecode.c.c; name = geom.c; path = LibTessSwift/libtess2/geom.c; sourceTree = "<group>"; };
+		C23B508E0C6A3682427F3CBCC2671280 /* Body.swift */ = {isa = PBXFileReference; includeInIndex = 1; lastKnownFileType = sourcecode.swift; name = Body.swift; path = Sources/Body.swift; sourceTree = "<group>"; };
+		C2EAE6758CA5C13FFF0A56283044CB44 /* BodyJoint.swift */ = {isa = PBXFileReference; includeInIndex = 1; lastKnownFileType = sourcecode.swift; name = BodyJoint.swift; path = Sources/BodyJoint.swift; sourceTree = "<group>"; };
+		C41A1E4783F9A50989B49E52E33B1343 /* SpringBodyJoint.swift */ = {isa = PBXFileReference; includeInIndex = 1; lastKnownFileType = sourcecode.swift; name = SpringBodyJoint.swift; path = Sources/SpringBodyJoint.swift; sourceTree = "<group>"; };
+		CBCBE9B23921F466A17310E96A2DE1A5 /* Pods-JelloSwift_Example-dummy.m */ = {isa = PBXFileReference; includeInIndex = 1; lastKnownFileType = sourcecode.c.objc; path = "Pods-JelloSwift_Example-dummy.m"; sourceTree = "<group>"; };
+		CBCE8733588F97C8331DEA1C4CEABB3E /* BodyComponent.swift */ = {isa = PBXFileReference; includeInIndex = 1; lastKnownFileType = sourcecode.swift; name = BodyComponent.swift; path = Sources/BodyComponent.swift; sourceTree = "<group>"; };
+		CD3C8C3A3B0176536EFB95C70D7EFF66 /* GeomUtils.swift */ = {isa = PBXFileReference; includeInIndex = 1; lastKnownFileType = sourcecode.swift; name = GeomUtils.swift; path = Sources/GeomUtils.swift; sourceTree = "<group>"; };
+		CD95627B401DE92C80E68D2A1F05338E /* Pods_JelloSwift_Example.framework */ = {isa = PBXFileReference; explicitFileType = wrapper.framework; includeInIndex = 0; name = Pods_JelloSwift_Example.framework; path = "Pods-JelloSwift_Example.framework"; sourceTree = BUILT_PRODUCTS_DIR; };
+		CD9A2B3EA8740656F55C1210A348F4B5 /* PointJointLink.swift */ = {isa = PBXFileReference; includeInIndex = 1; lastKnownFileType = sourcecode.swift; name = PointJointLink.swift; path = Sources/PointJointLink.swift; sourceTree = "<group>"; };
+		CF00632AA241DC246BA29521D4681719 /* Pods-JelloSwift_Example-JelloSwift_Tests-dummy.m */ = {isa = PBXFileReference; includeInIndex = 1; lastKnownFileType = sourcecode.c.objc; path = "Pods-JelloSwift_Example-JelloSwift_Tests-dummy.m"; sourceTree = "<group>"; };
+		D6109C70DA854B79161E718DBB98A088 /* Readme.md */ = {isa = PBXFileReference; includeInIndex = 1; path = Readme.md; sourceTree = "<group>"; };
+		D66114CB2A4C935BBDC0B61047435239 /* Bitmask.swift */ = {isa = PBXFileReference; includeInIndex = 1; lastKnownFileType = sourcecode.swift; name = Bitmask.swift; path = Sources/Bitmask.swift; sourceTree = "<group>"; };
+		DA3D69FA8487364102311CBF0502E7CF /* Pods-JelloSwift_Example-acknowledgements.markdown */ = {isa = PBXFileReference; includeInIndex = 1; lastKnownFileType = text; path = "Pods-JelloSwift_Example-acknowledgements.markdown"; sourceTree = "<group>"; };
+		DCD41EC340B3FDC62324B203B62F7743 /* geom.c */ = {isa = PBXFileReference; includeInIndex = 1; name = geom.c; path = LibTessSwift/libtess2/geom.c; sourceTree = "<group>"; };
 		DFD77A7D57A12CEBD1EF8B4CD5B935CD /* mesh.h */ = {isa = PBXFileReference; includeInIndex = 1; lastKnownFileType = sourcecode.c.h; name = mesh.h; path = LibTessSwift/libtess2/mesh.h; sourceTree = "<group>"; };
+		E002D3371F5E1B7EFB3513CFD75C28EC /* SpringComponent.swift */ = {isa = PBXFileReference; includeInIndex = 1; lastKnownFileType = sourcecode.swift; name = SpringComponent.swift; path = Sources/SpringComponent.swift; sourceTree = "<group>"; };
+		E17ACA1DBD5C87669736D3AC4D5AD06C /* CollisionObserver.swift */ = {isa = PBXFileReference; includeInIndex = 1; lastKnownFileType = sourcecode.swift; name = CollisionObserver.swift; path = Sources/CollisionObserver.swift; sourceTree = "<group>"; };
 		E191D245AF79050986F0D88A6780E28B /* tess.h */ = {isa = PBXFileReference; includeInIndex = 1; lastKnownFileType = sourcecode.c.h; name = tess.h; path = LibTessSwift/libtess2/tess.h; sourceTree = "<group>"; };
-		E23A65E0A957868316AFF87B26445760 /* Pods-JelloSwift_Example-resources.sh */ = {isa = PBXFileReference; includeInIndex = 1; lastKnownFileType = text.script.sh; path = "Pods-JelloSwift_Example-resources.sh"; sourceTree = "<group>"; };
-		E51D1179783EF9A84117C9DB788B2A4B /* Info.plist */ = {isa = PBXFileReference; includeInIndex = 1; lastKnownFileType = text.plist.xml; path = Info.plist; sourceTree = "<group>"; };
-		E646928FB13A079068C3E13BEC4C2832 /* Info.plist */ = {isa = PBXFileReference; includeInIndex = 1; lastKnownFileType = text.plist.xml; path = Info.plist; sourceTree = "<group>"; };
-		E9D7B4301461BB673F5FD36558F24078 /* Pods-JelloSwift_Example-JelloSwift_Tests-frameworks.sh */ = {isa = PBXFileReference; includeInIndex = 1; lastKnownFileType = text.script.sh; path = "Pods-JelloSwift_Example-JelloSwift_Tests-frameworks.sh"; sourceTree = "<group>"; };
-		EDB9BDC4DC90BE3BD1BB2AA574B6A754 /* EdgeJointLink.swift */ = {isa = PBXFileReference; includeInIndex = 1; lastKnownFileType = sourcecode.swift; name = EdgeJointLink.swift; path = Sources/EdgeJointLink.swift; sourceTree = "<group>"; };
-		EE8C8270300E8C535E219A54367AFA21 /* Pods-JelloSwift_Example.release.xcconfig */ = {isa = PBXFileReference; includeInIndex = 1; lastKnownFileType = text.xcconfig; path = "Pods-JelloSwift_Example.release.xcconfig"; sourceTree = "<group>"; };
-		F0394FF117028D2740757371C4E26974 /* LibTessSwift.framework */ = {isa = PBXFileReference; explicitFileType = wrapper.framework; includeInIndex = 0; path = LibTessSwift.framework; sourceTree = BUILT_PRODUCTS_DIR; };
-<<<<<<< HEAD
-		F4ADA2B8E0E342A519B1C2F4A75AA5E8 /* ClosedShape.swift */ = {isa = PBXFileReference; includeInIndex = 1; lastKnownFileType = sourcecode.swift; path = ClosedShape.swift; sourceTree = "<group>"; };
-		FA96DECF06D6D937C1CD0E0240DDADF5 /* Info.plist */ = {isa = PBXFileReference; includeInIndex = 1; lastKnownFileType = text.plist.xml; path = Info.plist; sourceTree = "<group>"; };
-=======
-		F94A41D0676ADEE4A71ED83757756A2E /* AABB.swift */ = {isa = PBXFileReference; includeInIndex = 1; lastKnownFileType = sourcecode.swift; name = AABB.swift; path = Sources/AABB.swift; sourceTree = "<group>"; };
->>>>>>> b3ea47d1
-		FEA2C8C9CE01CFD1981BBF17DBD19E07 /* Pods-JelloSwift_Example-JelloSwift_Tests-acknowledgements.markdown */ = {isa = PBXFileReference; includeInIndex = 1; lastKnownFileType = text; path = "Pods-JelloSwift_Example-JelloSwift_Tests-acknowledgements.markdown"; sourceTree = "<group>"; };
+		E1E5CFD16A593BADF575FB9C43F6682B /* JelloSwift.podspec */ = {isa = PBXFileReference; explicitFileType = text.script.ruby; includeInIndex = 1; lastKnownFileType = text; path = JelloSwift.podspec; sourceTree = "<group>"; xcLanguageSpecificationIdentifier = xcode.lang.ruby; };
+		E28111B0D79995DE7BCC3F478AAE2D7E /* PressureComponent.swift */ = {isa = PBXFileReference; includeInIndex = 1; lastKnownFileType = sourcecode.swift; name = PressureComponent.swift; path = Sources/PressureComponent.swift; sourceTree = "<group>"; };
+		E9FA0DE585CDF087A308B3966AC48F90 /* Pods-JelloSwift_Example-umbrella.h */ = {isa = PBXFileReference; includeInIndex = 1; lastKnownFileType = sourcecode.c.h; path = "Pods-JelloSwift_Example-umbrella.h"; sourceTree = "<group>"; };
+		ED314926CA1B1CD0FEE001AD315BE140 /* AABB.swift */ = {isa = PBXFileReference; includeInIndex = 1; lastKnownFileType = sourcecode.swift; name = AABB.swift; path = Sources/AABB.swift; sourceTree = "<group>"; };
+		F0394FF117028D2740757371C4E26974 /* LibTessSwift.framework */ = {isa = PBXFileReference; explicitFileType = wrapper.framework; includeInIndex = 0; name = LibTessSwift.framework; path = LibTessSwift.framework; sourceTree = BUILT_PRODUCTS_DIR; };
+		F5F0861E58012A1074379D6EC7452D74 /* PointMass.swift */ = {isa = PBXFileReference; includeInIndex = 1; lastKnownFileType = sourcecode.swift; name = PointMass.swift; path = Sources/PointMass.swift; sourceTree = "<group>"; };
+		FBD4A133537F4098E0E08F65A0062DB3 /* Pods-JelloSwift_Example-JelloSwift_Tests-frameworks.sh */ = {isa = PBXFileReference; includeInIndex = 1; lastKnownFileType = text.script.sh; path = "Pods-JelloSwift_Example-JelloSwift_Tests-frameworks.sh"; sourceTree = "<group>"; };
 /* End PBXFileReference section */
 
 /* Begin PBXFrameworksBuildPhase section */
@@ -259,6 +199,14 @@
 			);
 			runOnlyForDeploymentPostprocessing = 0;
 		};
+		7DBC25B5F6F6D9DA11FB409D2B3201E4 /* Frameworks */ = {
+			isa = PBXFrameworksBuildPhase;
+			buildActionMask = 2147483647;
+			files = (
+				BCB1E6B375568A84F2FA2DB1EF9D88EC /* Foundation.framework in Frameworks */,
+			);
+			runOnlyForDeploymentPostprocessing = 0;
+		};
 		9476FD2C835B0DD50F9545CB716A9B42 /* Frameworks */ = {
 			isa = PBXFrameworksBuildPhase;
 			buildActionMask = 2147483647;
@@ -267,14 +215,6 @@
 			);
 			runOnlyForDeploymentPostprocessing = 0;
 		};
-		C0AF11B0AAD50ECD01195051FA169E1B /* Frameworks */ = {
-			isa = PBXFrameworksBuildPhase;
-			buildActionMask = 2147483647;
-			files = (
-				F947D97436024FD8CA8A60F39C21BA3E /* Foundation.framework in Frameworks */,
-			);
-			runOnlyForDeploymentPostprocessing = 0;
-		};
 		D1D2266E768B5BBBC0ED23E6E3783493 /* Frameworks */ = {
 			isa = PBXFrameworksBuildPhase;
 			buildActionMask = 2147483647;
@@ -286,24 +226,6 @@
 /* End PBXFrameworksBuildPhase section */
 
 /* Begin PBXGroup section */
-		26E3DFF7294784AD409F06055611EBE0 /* Pods-JelloSwift_Example */ = {
-			isa = PBXGroup;
-			children = (
-				75D7BA18A31AB78BF8FD85CA1E59EEBD /* Info.plist */,
-				C43F85A0B2A78915D6D237B41EA817EB /* Pods-JelloSwift_Example.modulemap */,
-				0613AF13B4CE607BB3DCD1B48682B2C2 /* Pods-JelloSwift_Example-acknowledgements.markdown */,
-				4D21593F2924B9A935B0914CE6C34821 /* Pods-JelloSwift_Example-acknowledgements.plist */,
-				A5F475B4E8D26795890510F3D840F205 /* Pods-JelloSwift_Example-dummy.m */,
-				1A37D2FAB381794F601DEC13763A276F /* Pods-JelloSwift_Example-frameworks.sh */,
-				E23A65E0A957868316AFF87B26445760 /* Pods-JelloSwift_Example-resources.sh */,
-				D0BC5945CBB0C2270541E4456F0F43F8 /* Pods-JelloSwift_Example-umbrella.h */,
-				8090FBBAC000EB7AA32E404CDCF15E70 /* Pods-JelloSwift_Example.debug.xcconfig */,
-				EE8C8270300E8C535E219A54367AFA21 /* Pods-JelloSwift_Example.release.xcconfig */,
-			);
-			name = "Pods-JelloSwift_Example";
-			path = "Target Support Files/Pods-JelloSwift_Example";
-			sourceTree = "<group>";
-		};
 		32F63B56DBB225DB374F7F7341A50C06 /* Pods */ = {
 			isa = PBXGroup;
 			children = (
@@ -312,18 +234,22 @@
 			name = Pods;
 			sourceTree = "<group>";
 		};
-		3A4F9761A58486E2C5D54D989B2B83F9 /* Support Files */ = {
-			isa = PBXGroup;
-			children = (
-				E646928FB13A079068C3E13BEC4C2832 /* Info.plist */,
-				8EB412AEE64F06705A55F89BA6551847 /* LibTessSwift.modulemap */,
-				00586068FE12054F2C9E80EACDF72BA8 /* LibTessSwift.xcconfig */,
-				CB2488DAC03A3B0DC0578D21CCDA311F /* LibTessSwift-dummy.m */,
-				62B1DE269A5BB93FD58B804CF8FCCA1C /* LibTessSwift-prefix.pch */,
-				0DBF3C648D79A5ABFBE8341E1498337F /* LibTessSwift-umbrella.h */,
-			);
-			name = "Support Files";
-			path = "../Target Support Files/LibTessSwift";
+		4216DDBD5586E57D035152E700CE76FD /* Pods-JelloSwift_Example-JelloSwift_Tests */ = {
+			isa = PBXGroup;
+			children = (
+				39F47CAA90652AF643EA834C21D04338 /* Info.plist */,
+				17B5856170D242FE18C8C313A4AC3C97 /* Pods-JelloSwift_Example-JelloSwift_Tests.modulemap */,
+				6DB1B6F04EC0261C9E7D92D994E9464B /* Pods-JelloSwift_Example-JelloSwift_Tests-acknowledgements.markdown */,
+				48876572DC20E107381F3EC0C6F91160 /* Pods-JelloSwift_Example-JelloSwift_Tests-acknowledgements.plist */,
+				CF00632AA241DC246BA29521D4681719 /* Pods-JelloSwift_Example-JelloSwift_Tests-dummy.m */,
+				FBD4A133537F4098E0E08F65A0062DB3 /* Pods-JelloSwift_Example-JelloSwift_Tests-frameworks.sh */,
+				389DC7A8C87AD8BD07E809985C4C4C37 /* Pods-JelloSwift_Example-JelloSwift_Tests-resources.sh */,
+				112C0C689B03A64F432B14A70248B436 /* Pods-JelloSwift_Example-JelloSwift_Tests-umbrella.h */,
+				865D9664B063E17A58C4EE9C203C8742 /* Pods-JelloSwift_Example-JelloSwift_Tests.debug.xcconfig */,
+				B1F0011792EF2AC3F8C6EC7E2154EA59 /* Pods-JelloSwift_Example-JelloSwift_Tests.release.xcconfig */,
+			);
+			name = "Pods-JelloSwift_Example-JelloSwift_Tests";
+			path = "Target Support Files/Pods-JelloSwift_Example-JelloSwift_Tests";
 			sourceTree = "<group>";
 		};
 		5AFB3BA9059BBDC134FD1BC9535BE655 /* Products */ = {
@@ -337,43 +263,6 @@
 			name = Products;
 			sourceTree = "<group>";
 		};
-<<<<<<< HEAD
-		5C34E7CCFEAD80B8D0AE4C3C1E4350EC /* Sources */ = {
-			isa = PBXGroup;
-			children = (
-				765149214FB28F744F7D7FF0B69645A8 /* AABB.swift */,
-				97CDDE852E8A65B32BEFDF7B9784E7F2 /* Bitmask.swift */,
-				E28C6DCEC493A554C4A45560D0A6DE76 /* Body.swift */,
-				25E8848ED8B78D96AC686A664E3D9C1C /* BodyCollisionInformation.swift */,
-				44053D2A6FCF40290D2A0A82CA39F87D /* BodyComponent.swift */,
-				DAE5944A7FD7F826A1C33BD623AB8668 /* BodyEdge.swift */,
-				7F1E21E43B88EADB9607F5C020F4E4B6 /* BodyJoint.swift */,
-				D926B37692B91FF907FB20C947FB0824 /* BodyJointLink.swift */,
-				F4ADA2B8E0E342A519B1C2F4A75AA5E8 /* ClosedShape.swift */,
-				938FA3F997FA397F7A4E940074AF0491 /* CollisionObserver.swift */,
-				772A712AF024AEA7AFCB29CFABFA835F /* EdgeJointLink.swift */,
-				8413C1404FB4EBC16269581E4E9908A0 /* GeomUtils.swift */,
-				B69B9D5A5179084D43709ED154E54E2F /* GravityComponent.swift */,
-				942606946C49951201FEAD836935CAE1 /* InternalSpring.swift */,
-				D078E327B2996153A142A224DE24718F /* MaterialPair.swift */,
-				50C7B338F4A43AC521CC8E0CDC5DE939 /* PointJointLink.swift */,
-				1A21569D8D27B6E53BCCC34222D0C2DA /* PointMass.swift */,
-				C55B3C2AB7C8CCBE5A7206F355B305CD /* PressureComponent.swift */,
-				CB7D2ECD3F67D8AA8BF0934864895B3C /* RenderingSettings.swift */,
-				B7E33F49E11CDBC341F88C8EC6744642 /* RestDistance.swift */,
-				46925627B14FFC4E7403F86D9B77CFE4 /* ShapeJointLink.swift */,
-				87B38D343108282ADCF0021F70B4DC8F /* SpringBodyJoint.swift */,
-				599E24AA2B7187FD7A7C80469A58D4C7 /* SpringComponent.swift */,
-				E590E31118880EC8CF7A4CC5AF6743C9 /* Utils.swift */,
-				73C1CD4B6419E23320A45E408790FB3E /* Vector2.swift */,
-				9994AED363DCEECB7ACDA105770FF6CE /* World.swift */,
-				A06B461E1F1C0DF6001AF99C /* QuadTree.swift */,
-			);
-			path = Sources;
-			sourceTree = "<group>";
-		};
-=======
->>>>>>> b3ea47d1
 		5FE987AFEE8BD99058E032B91A7E3BC7 /* LibTessSwift */ = {
 			isa = PBXGroup;
 			children = (
@@ -396,30 +285,17 @@
 				E191D245AF79050986F0D88A6780E28B /* tess.h */,
 				213B40A1998A1C3AD46BF2E24B60DA6A /* TessC.swift */,
 				4AC90EFA805912BBF2FE57F919ACA12A /* tesselator.h */,
-				3A4F9761A58486E2C5D54D989B2B83F9 /* Support Files */,
-			);
+				F3C8DB36D6A5DB53F4BF9EEA514844A9 /* Support Files */,
+			);
+			name = LibTessSwift;
 			path = LibTessSwift;
 			sourceTree = "<group>";
 		};
-		68A5DBE2491733DCBB54EA58E91AD6AD /* Support Files */ = {
-			isa = PBXGroup;
-			children = (
-				3E3D33FB98818DED05544C7ABC947F64 /* Info.plist */,
-				DB8E6325A6ED35DE9A2EA55AAD046522 /* JelloSwift.modulemap */,
-				B621AEB82EB8EE04F9406579688C3710 /* JelloSwift.xcconfig */,
-				954308192931E76505283FEBBB27BA7D /* JelloSwift-dummy.m */,
-				8EF46B548F08791246242021C0798630 /* JelloSwift-prefix.pch */,
-				91C31D5ABDEF4D81F9C09EF7D35D5F2E /* JelloSwift-umbrella.h */,
-			);
-			name = "Support Files";
-			path = "Example/Pods/Target Support Files/JelloSwift";
-			sourceTree = "<group>";
-		};
 		7DB346D0F39D3F0E887471402A8071AB = {
 			isa = PBXGroup;
 			children = (
 				93A4A3777CF96A4AAC1D13BA6DCCEA73 /* Podfile */,
-				D76BE39DDEE6EBF964DF9EC9BF84270E /* Development Pods */,
+				AE5C0205ACE04D64E761D398F96A2DBB /* Development Pods */,
 				BC3CA7F9E30CC8F7E2DD044DD34432FC /* Frameworks */,
 				32F63B56DBB225DB374F7F7341A50C06 /* Pods */,
 				5AFB3BA9059BBDC134FD1BC9535BE655 /* Products */,
@@ -427,43 +303,62 @@
 			);
 			sourceTree = "<group>";
 		};
-		AD08DABA5597B3A18C8649A5D3868C43 /* JelloSwift */ = {
-			isa = PBXGroup;
-			children = (
-				F94A41D0676ADEE4A71ED83757756A2E /* AABB.swift */,
-				BB796097EF5611F85F96DDFF4D14ED1A /* Bitmask.swift */,
-				6BDE35557960C7ECF414B302B59C7890 /* Body.swift */,
-				7F3AD3F86A801D0841B98918FB47ECB8 /* BodyCollisionInformation.swift */,
-				077535BCC61A733EB62C78CFF3290AF9 /* BodyComponent.swift */,
-				5B26545FC82C4BB4178BF7A723CA07AF /* BodyEdge.swift */,
-				54DC4CD31A24CDEF597EFB3287623D78 /* BodyJoint.swift */,
-				CE3CE8D2228BBE77568C39774C9ADBF8 /* BodyJointLink.swift */,
-				90485B582B1F62F5C2CC12E8E5A52981 /* ClosedShape.swift */,
-				1D2A3FB0C52182CA419D8187923D326A /* CollisionObserver.swift */,
-				EDB9BDC4DC90BE3BD1BB2AA574B6A754 /* EdgeJointLink.swift */,
-				36552B9B67A31299A7B1227D82F44638 /* GeomUtils.swift */,
-				3F6D04EFC0413BF840DE0C61AA8BD36E /* GravityComponent.swift */,
-				DC127B83A7E2DFC29714EA29D6AF9175 /* InternalSpring.swift */,
-				CF4EC1556D3C0206503937207892F834 /* MaterialPair.swift */,
-				469DA10FA75856A16C12EFDCE2735AA8 /* PhysicsUtils.swift */,
-				A1933195C9E5756640B342C1D0C8484D /* PointJointLink.swift */,
-				BD84669C7E8917FFE721CCBDF13F290D /* PointMass.swift */,
-				8966311C9ECF4FB2B1A2ADED44046496 /* PressureComponent.swift */,
-				C2B245A0502E13A206BBA29074CE2F8C /* RenderingSettings.swift */,
-				779B59B8E3CAF9EC4C74FEAE914AB76E /* RestDistance.swift */,
-				8120B27A4F76C69CFB127005E141CF88 /* ShapeJointLink.swift */,
-				7E4540CCF06C51AAA7212CF455B15832 /* SpringBodyJoint.swift */,
-				D838058578EDFAE437C02255E4397A3A /* SpringComponent.swift */,
-				93C16F4C59099B0B15F6CF9901028707 /* Utils.swift */,
-				BE1C3C9A0B5AA4674D131BA90DECABF5 /* Vector2.swift */,
-				CD079AC0BFE604B9CA88A7E5C0BA07ED /* World.swift */,
-				DFC1A154279CE32C8BDA5951D47D790F /* Pod */,
-				68A5DBE2491733DCBB54EA58E91AD6AD /* Support Files */,
+		824996AADE4B850325FA0F5441E5A69D /* JelloSwift */ = {
+			isa = PBXGroup;
+			children = (
+				ED314926CA1B1CD0FEE001AD315BE140 /* AABB.swift */,
+				D66114CB2A4C935BBDC0B61047435239 /* Bitmask.swift */,
+				C23B508E0C6A3682427F3CBCC2671280 /* Body.swift */,
+				67300AA7D4DE2D0F76A958FA7A761EF8 /* BodyCollisionInformation.swift */,
+				CBCE8733588F97C8331DEA1C4CEABB3E /* BodyComponent.swift */,
+				2E037C27D534B106200446EEA5561EDD /* BodyEdge.swift */,
+				C2EAE6758CA5C13FFF0A56283044CB44 /* BodyJoint.swift */,
+				2BDED4808FEC14168D355EA8CE4FCBA7 /* BodyJointLink.swift */,
+				5EFF86E3140AEEAFD53E66223454780D /* ClosedShape.swift */,
+				E17ACA1DBD5C87669736D3AC4D5AD06C /* CollisionObserver.swift */,
+				61A45F59761297B0ED40D0B3F6777087 /* EdgeJointLink.swift */,
+				CD3C8C3A3B0176536EFB95C70D7EFF66 /* GeomUtils.swift */,
+				295A6929A50214BDAE230A07FCB9C1D5 /* GravityComponent.swift */,
+				79C4B6B03BF13719954130F90CE145B8 /* InternalSpring.swift */,
+				3EBD8AD11AB2F95006A76D9500E24B2B /* MaterialPair.swift */,
+				7EC021EA269076DB29835B06047D7AB8 /* PhysicsUtils.swift */,
+				CD9A2B3EA8740656F55C1210A348F4B5 /* PointJointLink.swift */,
+				F5F0861E58012A1074379D6EC7452D74 /* PointMass.swift */,
+				E28111B0D79995DE7BCC3F478AAE2D7E /* PressureComponent.swift */,
+				73F37A5A84F4C516390334353CDF87B2 /* QuadTree.swift */,
+				92A989746257F4E4713E5EFA86EF83F8 /* RenderingSettings.swift */,
+				5C2DE7859A5B8A2D4A10E8132108D96E /* RestDistance.swift */,
+				4A48C8BA8AEEDAA68BE12B8CAF7FEF74 /* ShapeJointLink.swift */,
+				C41A1E4783F9A50989B49E52E33B1343 /* SpringBodyJoint.swift */,
+				E002D3371F5E1B7EFB3513CFD75C28EC /* SpringComponent.swift */,
+				41611E2CB11F75870621D02D8B3A22FE /* Utils.swift */,
+				42B66EE84276BD0B3C2DFCDB26AEBFB8 /* Vector2.swift */,
+				2259EB2F744D9BE2B8EFBB49272707A8 /* World.swift */,
+				A48AE1B41439A89CF514AA2B1B225AA4 /* Pod */,
+				EEA518D66E49413B3FD8EA5F5EE991A6 /* Support Files */,
 			);
 			name = JelloSwift;
 			path = ../..;
 			sourceTree = "<group>";
 		};
+		A48AE1B41439A89CF514AA2B1B225AA4 /* Pod */ = {
+			isa = PBXGroup;
+			children = (
+				E1E5CFD16A593BADF575FB9C43F6682B /* JelloSwift.podspec */,
+				AA63B0CB20BA6B1DC51A79C320EB3811 /* LICENSE */,
+				D6109C70DA854B79161E718DBB98A088 /* Readme.md */,
+			);
+			name = Pod;
+			sourceTree = "<group>";
+		};
+		AE5C0205ACE04D64E761D398F96A2DBB /* Development Pods */ = {
+			isa = PBXGroup;
+			children = (
+				824996AADE4B850325FA0F5441E5A69D /* JelloSwift */,
+			);
+			name = "Development Pods";
+			sourceTree = "<group>";
+		};
 		BC3CA7F9E30CC8F7E2DD044DD34432FC /* Frameworks */ = {
 			isa = PBXGroup;
 			children = (
@@ -480,47 +375,57 @@
 			name = iOS;
 			sourceTree = "<group>";
 		};
-		D76BE39DDEE6EBF964DF9EC9BF84270E /* Development Pods */ = {
-			isa = PBXGroup;
-			children = (
-				AD08DABA5597B3A18C8649A5D3868C43 /* JelloSwift */,
-			);
-			name = "Development Pods";
-			sourceTree = "<group>";
-		};
-		DFC1A154279CE32C8BDA5951D47D790F /* Pod */ = {
-			isa = PBXGroup;
-			children = (
-				8B2D784C998A7A2F2079AA58713135E1 /* JelloSwift.podspec */,
-				B080B8F16A5C7C166ED34E784DCE63EE /* LICENSE */,
-				43A15E09C9655F02BBF262111EEB8821 /* Readme.md */,
-			);
-			name = Pod;
-			sourceTree = "<group>";
-		};
-		F945D20AF77B5C9B5DC7763B72C6EB47 /* Pods-JelloSwift_Example-JelloSwift_Tests */ = {
-			isa = PBXGroup;
-			children = (
-				E51D1179783EF9A84117C9DB788B2A4B /* Info.plist */,
-				05A857F439BC45AA2DAD29C4AA37A9F3 /* Pods-JelloSwift_Example-JelloSwift_Tests.modulemap */,
-				FEA2C8C9CE01CFD1981BBF17DBD19E07 /* Pods-JelloSwift_Example-JelloSwift_Tests-acknowledgements.markdown */,
-				6DFDF8962D6AEA958F97401971DFEBAF /* Pods-JelloSwift_Example-JelloSwift_Tests-acknowledgements.plist */,
-				60E464D64C96034E5F9D11A218DAE45B /* Pods-JelloSwift_Example-JelloSwift_Tests-dummy.m */,
-				E9D7B4301461BB673F5FD36558F24078 /* Pods-JelloSwift_Example-JelloSwift_Tests-frameworks.sh */,
-				C265EC8C7C4F50615F612A03C9D0D069 /* Pods-JelloSwift_Example-JelloSwift_Tests-resources.sh */,
-				0FFD5ACA25DAD3566F5174713FC0F668 /* Pods-JelloSwift_Example-JelloSwift_Tests-umbrella.h */,
-				60F3A72B5834ABA02B5B6983B28BD2B1 /* Pods-JelloSwift_Example-JelloSwift_Tests.debug.xcconfig */,
-				584F6C42452259E2C39A55A78140187A /* Pods-JelloSwift_Example-JelloSwift_Tests.release.xcconfig */,
-			);
-			name = "Pods-JelloSwift_Example-JelloSwift_Tests";
-			path = "Target Support Files/Pods-JelloSwift_Example-JelloSwift_Tests";
+		EEA518D66E49413B3FD8EA5F5EE991A6 /* Support Files */ = {
+			isa = PBXGroup;
+			children = (
+				343B39F5294A22F59461251F8EEB4A4D /* Info.plist */,
+				3A601F638F30F7EEAB8427449C66B29E /* JelloSwift.modulemap */,
+				1FF8A298364D2FF58C6CF2CC3B2D43B7 /* JelloSwift.xcconfig */,
+				5EC676673C8FBABCFDF796B292D69AF3 /* JelloSwift-dummy.m */,
+				407756C07E0436F3BC44922DF64BDB92 /* JelloSwift-prefix.pch */,
+				5F1A64C26EC6B2C6D9CC0EEB86B6FB63 /* JelloSwift-umbrella.h */,
+			);
+			name = "Support Files";
+			path = "Example/Pods/Target Support Files/JelloSwift";
+			sourceTree = "<group>";
+		};
+		F3C8DB36D6A5DB53F4BF9EEA514844A9 /* Support Files */ = {
+			isa = PBXGroup;
+			children = (
+				29DE690B66F4E3CCB1FFBE4974110383 /* Info.plist */,
+				581F10DAA5B6B4B9549BD5C80021B573 /* LibTessSwift.modulemap */,
+				2B4EE1B4A216E53F6EB03D4542129A1E /* LibTessSwift.xcconfig */,
+				6753F3FED843EFAA6C346F13FFDDA5D7 /* LibTessSwift-dummy.m */,
+				99A25A098EF0D86F245EB11E7EF3F3BC /* LibTessSwift-prefix.pch */,
+				24F8374E5F8ED00E3FC1D1E0B5F25A03 /* LibTessSwift-umbrella.h */,
+			);
+			name = "Support Files";
+			path = "../Target Support Files/LibTessSwift";
+			sourceTree = "<group>";
+		};
+		F46E4B9003361E821D19BF223EF126A6 /* Pods-JelloSwift_Example */ = {
+			isa = PBXGroup;
+			children = (
+				B9B29E6BB32151C0FEF91BC03595A36C /* Info.plist */,
+				26A1295DABF869FCD32AB9D462A0213E /* Pods-JelloSwift_Example.modulemap */,
+				DA3D69FA8487364102311CBF0502E7CF /* Pods-JelloSwift_Example-acknowledgements.markdown */,
+				74A8079B1EAD09544F4DDE7CDAF4F75A /* Pods-JelloSwift_Example-acknowledgements.plist */,
+				CBCBE9B23921F466A17310E96A2DE1A5 /* Pods-JelloSwift_Example-dummy.m */,
+				7D9EF471D2FC2F31221C1F53B38DB862 /* Pods-JelloSwift_Example-frameworks.sh */,
+				BB9A14C2E0425DE8D1E1A2A05E248D2F /* Pods-JelloSwift_Example-resources.sh */,
+				E9FA0DE585CDF087A308B3966AC48F90 /* Pods-JelloSwift_Example-umbrella.h */,
+				2D555E66E72A4EF79B54F3CF3E7A0CF6 /* Pods-JelloSwift_Example.debug.xcconfig */,
+				54C2DE0E59BEB72844262B5F2714CB5B /* Pods-JelloSwift_Example.release.xcconfig */,
+			);
+			name = "Pods-JelloSwift_Example";
+			path = "Target Support Files/Pods-JelloSwift_Example";
 			sourceTree = "<group>";
 		};
 		FDAC8EA0E39C9FE4EA2C91E11B5CAED9 /* Targets Support Files */ = {
 			isa = PBXGroup;
 			children = (
-				26E3DFF7294784AD409F06055611EBE0 /* Pods-JelloSwift_Example */,
-				F945D20AF77B5C9B5DC7763B72C6EB47 /* Pods-JelloSwift_Example-JelloSwift_Tests */,
+				F46E4B9003361E821D19BF223EF126A6 /* Pods-JelloSwift_Example */,
+				4216DDBD5586E57D035152E700CE76FD /* Pods-JelloSwift_Example-JelloSwift_Tests */,
 			);
 			name = "Targets Support Files";
 			sourceTree = "<group>";
@@ -536,11 +441,11 @@
 			);
 			runOnlyForDeploymentPostprocessing = 0;
 		};
-		9AD123049BC57E294D04CA26603C066E /* Headers */ = {
+		1D6155BBC443C5830F96312C703365F8 /* Headers */ = {
 			isa = PBXHeadersBuildPhase;
 			buildActionMask = 2147483647;
 			files = (
-				7C4AA7B74E296CEC22932D9C8FA7D99F /* JelloSwift-umbrella.h in Headers */,
+				94876FA65A07B3ABB8A477BAEFCE1C36 /* JelloSwift-umbrella.h in Headers */,
 			);
 			runOnlyForDeploymentPostprocessing = 0;
 		};
@@ -608,23 +513,6 @@
 			productReference = CD95627B401DE92C80E68D2A1F05338E /* Pods_JelloSwift_Example.framework */;
 			productType = "com.apple.product-type.framework";
 		};
-		65F37B549207EA036BF652A5D7E935F7 /* JelloSwift */ = {
-			isa = PBXNativeTarget;
-			buildConfigurationList = E2CA4F369BD070801B96BB5BCF0C4E05 /* Build configuration list for PBXNativeTarget "JelloSwift" */;
-			buildPhases = (
-				5037237F52551C2D89838FFFAC9C1F2A /* Sources */,
-				C0AF11B0AAD50ECD01195051FA169E1B /* Frameworks */,
-				9AD123049BC57E294D04CA26603C066E /* Headers */,
-			);
-			buildRules = (
-			);
-			dependencies = (
-			);
-			name = JelloSwift;
-			productName = JelloSwift;
-			productReference = AE3F126648C196E9C40AD5535D2DA525 /* JelloSwift.framework */;
-			productType = "com.apple.product-type.framework";
-		};
 		79FB218B6A2DC191444ECF4F999C496B /* Pods-JelloSwift_Example-JelloSwift_Tests */ = {
 			isa = PBXNativeTarget;
 			buildConfigurationList = E8055E3BC73FBB7C9E5CE78A3B6AEF6F /* Build configuration list for PBXNativeTarget "Pods-JelloSwift_Example-JelloSwift_Tests" */;
@@ -644,13 +532,30 @@
 			productReference = 3053AFDF68F9E33BE18679555EBC55CE /* Pods_JelloSwift_Example_JelloSwift_Tests.framework */;
 			productType = "com.apple.product-type.framework";
 		};
+		7E313EAF877E36B60C682AAB465795C4 /* JelloSwift */ = {
+			isa = PBXNativeTarget;
+			buildConfigurationList = B24F89F12E5951C25639CA6BCC40215F /* Build configuration list for PBXNativeTarget "JelloSwift" */;
+			buildPhases = (
+				B981A13CA3A35B2CB7BEE703FC083B3F /* Sources */,
+				7DBC25B5F6F6D9DA11FB409D2B3201E4 /* Frameworks */,
+				1D6155BBC443C5830F96312C703365F8 /* Headers */,
+			);
+			buildRules = (
+			);
+			dependencies = (
+			);
+			name = JelloSwift;
+			productName = JelloSwift;
+			productReference = AE3F126648C196E9C40AD5535D2DA525 /* JelloSwift.framework */;
+			productType = "com.apple.product-type.framework";
+		};
 /* End PBXNativeTarget section */
 
 /* Begin PBXProject section */
 		D41D8CD98F00B204E9800998ECF8427E /* Project object */ = {
 			isa = PBXProject;
 			attributes = {
-				LastSwiftUpdateCheck = 0830;
+				LastSwiftUpdateCheck = 0930;
 				LastUpgradeCheck = 0930;
 			};
 			buildConfigurationList = 2D8E8EC45A3A1A1D94AE762CB5028504 /* Build configuration list for PBXProject "Pods" */;
@@ -665,7 +570,7 @@
 			projectDirPath = "";
 			projectRoot = "";
 			targets = (
-				65F37B549207EA036BF652A5D7E935F7 /* JelloSwift */,
+				7E313EAF877E36B60C682AAB465795C4 /* JelloSwift */,
 				0DE8BC21211A225D8210F937A592517E /* LibTessSwift */,
 				11684911469D821DDA0B5A3086E14276 /* Pods-JelloSwift_Example */,
 				79FB218B6A2DC191444ECF4F999C496B /* Pods-JelloSwift_Example-JelloSwift_Tests */,
@@ -679,41 +584,6 @@
 			buildActionMask = 2147483647;
 			files = (
 				9F1C14C714AA2EDDEF534046EACE7C91 /* Pods-JelloSwift_Example-JelloSwift_Tests-dummy.m in Sources */,
-			);
-			runOnlyForDeploymentPostprocessing = 0;
-		};
-		5037237F52551C2D89838FFFAC9C1F2A /* Sources */ = {
-			isa = PBXSourcesBuildPhase;
-			buildActionMask = 2147483647;
-			files = (
-				1AF96FBB63711B35CC4862AF772023BE /* AABB.swift in Sources */,
-				BC33200AE577E59D38A5C98E9EAACC06 /* Bitmask.swift in Sources */,
-				294A66FA600172CDE45DBBC983EC7428 /* Body.swift in Sources */,
-				EA3C417E5B9554948BE709DA8E0B67D8 /* BodyCollisionInformation.swift in Sources */,
-				AD3B26DFF876FA0748847F983D98D7FA /* BodyComponent.swift in Sources */,
-				ADBF6B263734E0F5309363FF4A7A76E2 /* BodyEdge.swift in Sources */,
-				D02D6E619957B5905C078DDDA84E8758 /* BodyJoint.swift in Sources */,
-				6DCE3FE20FE47A1FF68B7E87DECFD7D3 /* BodyJointLink.swift in Sources */,
-				89A8FAAC04BF7869177A7F71A3433ECC /* ClosedShape.swift in Sources */,
-				8E1ADA88685144064A6B28B18A53537F /* CollisionObserver.swift in Sources */,
-				1ACBBE6CB35EEF396B21D4BC711A407D /* EdgeJointLink.swift in Sources */,
-				57FFFF3F904296C3DD13DC828E3BE5B0 /* GeomUtils.swift in Sources */,
-				51326583C357881CF23A4622B8273479 /* GravityComponent.swift in Sources */,
-				F7B6EB84870CA9BB56B6ABFAD7FAFEFF /* InternalSpring.swift in Sources */,
-				6A475AEF36C98E2FAB9A60C2EA155DF3 /* JelloSwift-dummy.m in Sources */,
-				56E84A21DD336EAA5CE228A7CB3CBB8B /* MaterialPair.swift in Sources */,
-				8E6AEA71CF0082B24C563F9E84F07F4F /* PhysicsUtils.swift in Sources */,
-				3293F8768DFC0D1AAE55B5698F07AC7F /* PointJointLink.swift in Sources */,
-				EA55DDEFE0A1F24721B8AC50CB49952A /* PointMass.swift in Sources */,
-				E67546F1938E23E4CFC73512F8C72592 /* PressureComponent.swift in Sources */,
-				299F07C8451392660288FCFC5E8E99A2 /* RenderingSettings.swift in Sources */,
-				03694899BF8CE15E86B577375145B5C2 /* RestDistance.swift in Sources */,
-				91BBCF5A729F8F014B8FBF070D3F0682 /* ShapeJointLink.swift in Sources */,
-				B96047130A1F3A04C5A22CEE84AD6E9C /* SpringBodyJoint.swift in Sources */,
-				E01F35B96286FDD52399EFD500660D4F /* SpringComponent.swift in Sources */,
-				E36891B6AD73C770D61C30C15E33BBAA /* Utils.swift in Sources */,
-				8617AE8BD4AFB72C9662933EC4BF6C91 /* Vector2.swift in Sources */,
-				B3CACB23577612D249670B40B8939A30 /* World.swift in Sources */,
 			);
 			runOnlyForDeploymentPostprocessing = 0;
 		};
@@ -735,49 +605,47 @@
 			);
 			runOnlyForDeploymentPostprocessing = 0;
 		};
-<<<<<<< HEAD
-		A7F8261C933A3B4A83F9F988CDB6E032 /* Sources */ = {
-			isa = PBXSourcesBuildPhase;
-			buildActionMask = 2147483647;
-			files = (
-				FE2BD516495D5B04961F5BDE1C2EDA24 /* AABB.swift in Sources */,
-				69629ACA38ECDBA70979B528E94D77A6 /* Bitmask.swift in Sources */,
-				AFC91F4679BC7F064D9F242557B3EF0E /* Body.swift in Sources */,
-				C3F30B5C60E49105337C9CC6D0E7C23D /* BodyCollisionInformation.swift in Sources */,
-				234DA2C4626332BE62D8DA2F94BCD9DE /* BodyComponent.swift in Sources */,
-				18495D869BA349DCF7920D51BA6B6F78 /* BodyEdge.swift in Sources */,
-				2BD4C9DF3D86D4B02FF939375D0DC1EC /* BodyJoint.swift in Sources */,
-				F28681EBBB5119F7018AA592A47FFF35 /* BodyJointLink.swift in Sources */,
-				E053DC957EBCF6E50AB6ECD0A9745BE0 /* ClosedShape.swift in Sources */,
-				AD01A25B1B3C6E662AD43C03B09C3350 /* CollisionObserver.swift in Sources */,
-				F5703CEA5D39D88443B7868560655117 /* EdgeJointLink.swift in Sources */,
-				019B20A656105EEF82D7433EF3D58758 /* GeomUtils.swift in Sources */,
-				0FFF071D294B3CE340FB257D3DFEAB4C /* GravityComponent.swift in Sources */,
-				2142837B08A657526B7F78675D0ACF1E /* InternalSpring.swift in Sources */,
-				05192C4DFC36A987F01B47FA3CE7A18F /* JelloSwift-dummy.m in Sources */,
-				EC1083AA46DBE340CE205B9219665FAE /* MaterialPair.swift in Sources */,
-				A06B461F1F1C0DF6001AF99C /* QuadTree.swift in Sources */,
-				F55563FDE15A1189C75FFF2B4D08271F /* PointJointLink.swift in Sources */,
-				AB61A08F8D0898F74EF6BA12ACADD697 /* PointMass.swift in Sources */,
-				A36AE9FCC6169BDE139F44010768CF8B /* PressureComponent.swift in Sources */,
-				91756F2F70669C01CF9A7937226AB176 /* RenderingSettings.swift in Sources */,
-				C2EAFE55A303E749340E73E2A74D5EDF /* RestDistance.swift in Sources */,
-				C7738C57A8125562E5670CBA4B43443C /* ShapeJointLink.swift in Sources */,
-				C318322286A5232814EBA8C3813483C4 /* SpringBodyJoint.swift in Sources */,
-				964AB1092601A4C3B4A35EB0EB8AD343 /* SpringComponent.swift in Sources */,
-				F12B6B21C755F59C5D699D1EC6E8EB1E /* Utils.swift in Sources */,
-				D7A82A9EDBFA8A84FEB63115A658562D /* Vector2.swift in Sources */,
-				48AAF39BFD1E07B638C905CDBF8E56A0 /* World.swift in Sources */,
-			);
-			runOnlyForDeploymentPostprocessing = 0;
-		};
-=======
->>>>>>> b3ea47d1
 		AC591C11B7ED3A3EBB7B93A4980D0C40 /* Sources */ = {
 			isa = PBXSourcesBuildPhase;
 			buildActionMask = 2147483647;
 			files = (
 				4D22D5FDA3ED784E082C9E7225C68CD6 /* Pods-JelloSwift_Example-dummy.m in Sources */,
+			);
+			runOnlyForDeploymentPostprocessing = 0;
+		};
+		B981A13CA3A35B2CB7BEE703FC083B3F /* Sources */ = {
+			isa = PBXSourcesBuildPhase;
+			buildActionMask = 2147483647;
+			files = (
+				F0FC79771C153388FD2C3733C9A46630 /* AABB.swift in Sources */,
+				284D6CCC792737F350758054009FA6F9 /* Bitmask.swift in Sources */,
+				8A5C51675E9029A32E1B2913289FDCF9 /* Body.swift in Sources */,
+				CBA7A16E460703D8CAADD368155C255E /* BodyCollisionInformation.swift in Sources */,
+				1B7034681A09FF47CF88BC0DEA0F67CF /* BodyComponent.swift in Sources */,
+				F6344FD7D830A7C6D38B99B5D562B42A /* BodyEdge.swift in Sources */,
+				FAC7B3A2813675A3BE1C7C88B1260F74 /* BodyJoint.swift in Sources */,
+				9018F25018BC2A1E8ED420600421E449 /* BodyJointLink.swift in Sources */,
+				29BF4B833E0EBC949F9F3E4B3B77E22A /* ClosedShape.swift in Sources */,
+				FE72ED8D67E59DA76A22F0710DAFC403 /* CollisionObserver.swift in Sources */,
+				72CA9769478ACB6192AAFB6EC1BFFFF1 /* EdgeJointLink.swift in Sources */,
+				CF7C2DF341B5DA6BB36E930462175C33 /* GeomUtils.swift in Sources */,
+				6CA6271930950E682D94332EEF63C769 /* GravityComponent.swift in Sources */,
+				AEABE3F5810F09FFD62F48C7F912351B /* InternalSpring.swift in Sources */,
+				37C7673FFFA6E64083FF9CA814691748 /* JelloSwift-dummy.m in Sources */,
+				A88199DD266F8460F761ADEBAE6CCFC0 /* MaterialPair.swift in Sources */,
+				703300149323F5DDE16ADBA9800E1EF7 /* PhysicsUtils.swift in Sources */,
+				C5C38B37CA33F0409B120A37612B1961 /* PointJointLink.swift in Sources */,
+				DB5EAE3AFAB7AE98A0DFB472BD0D0FCF /* PointMass.swift in Sources */,
+				0B1106DF00CD2CB43073568BC2B5D7AE /* PressureComponent.swift in Sources */,
+				91822145217E688143C3DFF1E695F54E /* QuadTree.swift in Sources */,
+				87406475E7CD3FFF5A11E12104DABE47 /* RenderingSettings.swift in Sources */,
+				C539C34B4C3EDC490FF5E980E621CCA9 /* RestDistance.swift in Sources */,
+				FF37CA8AA860C036D59D2A6BA60984F4 /* ShapeJointLink.swift in Sources */,
+				95FBD85E13296AEFD7768117C9821B48 /* SpringBodyJoint.swift in Sources */,
+				5E086782FB9050ACCDCA8A6B1E9CCA35 /* SpringComponent.swift in Sources */,
+				36AAFEE9DB280B016E0A09F587CF1C07 /* Utils.swift in Sources */,
+				0421F7D87FDB80BAD17B31E067556A0E /* Vector2.swift in Sources */,
+				14DF6ABC808F9C87825AAC7A155F2460 /* World.swift in Sources */,
 			);
 			runOnlyForDeploymentPostprocessing = 0;
 		};
@@ -793,13 +661,13 @@
 		AD6574464AA57F782FDD735270885BF3 /* PBXTargetDependency */ = {
 			isa = PBXTargetDependency;
 			name = JelloSwift;
-			target = 65F37B549207EA036BF652A5D7E935F7 /* JelloSwift */;
+			target = 7E313EAF877E36B60C682AAB465795C4 /* JelloSwift */;
 			targetProxy = 7BD96DFAA3B8F956085CFA80B2F341EA /* PBXContainerItemProxy */;
 		};
 		D2D25D19E3A6E7EE2E475988F1D6CC9D /* PBXTargetDependency */ = {
 			isa = PBXTargetDependency;
 			name = JelloSwift;
-			target = 65F37B549207EA036BF652A5D7E935F7 /* JelloSwift */;
+			target = 7E313EAF877E36B60C682AAB465795C4 /* JelloSwift */;
 			targetProxy = 6925F844501F7B684101F2E8793C7723 /* PBXContainerItemProxy */;
 		};
 		FF4D11190FCC857FA780D3F6AE33CAB4 /* PBXTargetDependency */ = {
@@ -811,7 +679,7 @@
 /* End PBXTargetDependency section */
 
 /* Begin XCBuildConfiguration section */
-		1CDAB5613991E411E5990BAF694995C5 /* Debug */ = {
+		1C3ED16E144B9A188CC88F2343EB3B4F /* Release */ = {
 			isa = XCBuildConfiguration;
 			buildSettings = {
 				ALWAYS_SEARCH_USER_PATHS = NO;
@@ -821,6 +689,159 @@
 				CLANG_CXX_LIBRARY = "libc++";
 				CLANG_ENABLE_MODULES = YES;
 				CLANG_ENABLE_OBJC_ARC = YES;
+				CLANG_ENABLE_OBJC_WEAK = YES;
+				CLANG_WARN_BLOCK_CAPTURE_AUTORELEASING = YES;
+				CLANG_WARN_BOOL_CONVERSION = YES;
+				CLANG_WARN_COMMA = YES;
+				CLANG_WARN_CONSTANT_CONVERSION = YES;
+				CLANG_WARN_DEPRECATED_OBJC_IMPLEMENTATIONS = YES;
+				CLANG_WARN_DIRECT_OBJC_ISA_USAGE = YES_ERROR;
+				CLANG_WARN_DOCUMENTATION_COMMENTS = YES;
+				CLANG_WARN_EMPTY_BODY = YES;
+				CLANG_WARN_ENUM_CONVERSION = YES;
+				CLANG_WARN_INFINITE_RECURSION = YES;
+				CLANG_WARN_INT_CONVERSION = YES;
+				CLANG_WARN_NON_LITERAL_NULL_CONVERSION = YES;
+				CLANG_WARN_OBJC_IMPLICIT_RETAIN_SELF = YES;
+				CLANG_WARN_OBJC_LITERAL_CONVERSION = YES;
+				CLANG_WARN_OBJC_ROOT_CLASS = YES_ERROR;
+				CLANG_WARN_RANGE_LOOP_ANALYSIS = YES;
+				CLANG_WARN_STRICT_PROTOTYPES = YES;
+				CLANG_WARN_SUSPICIOUS_MOVE = YES;
+				CLANG_WARN_UNGUARDED_AVAILABILITY = YES_AGGRESSIVE;
+				CLANG_WARN_UNREACHABLE_CODE = YES;
+				CLANG_WARN__DUPLICATE_METHOD_MATCH = YES;
+				CODE_SIGNING_REQUIRED = NO;
+				COPY_PHASE_STRIP = NO;
+				DEBUG_INFORMATION_FORMAT = "dwarf-with-dsym";
+				ENABLE_NS_ASSERTIONS = NO;
+				ENABLE_STRICT_OBJC_MSGSEND = YES;
+				GCC_C_LANGUAGE_STANDARD = gnu11;
+				GCC_NO_COMMON_BLOCKS = YES;
+				GCC_PREPROCESSOR_DEFINITIONS = (
+					"POD_CONFIGURATION_RELEASE=1",
+					"$(inherited)",
+				);
+				GCC_WARN_64_TO_32_BIT_CONVERSION = YES;
+				GCC_WARN_ABOUT_RETURN_TYPE = YES_ERROR;
+				GCC_WARN_UNDECLARED_SELECTOR = YES;
+				GCC_WARN_UNINITIALIZED_AUTOS = YES_AGGRESSIVE;
+				GCC_WARN_UNUSED_FUNCTION = YES;
+				GCC_WARN_UNUSED_VARIABLE = YES;
+				IPHONEOS_DEPLOYMENT_TARGET = 8.3;
+				MTL_ENABLE_DEBUG_INFO = NO;
+				PRODUCT_NAME = "$(TARGET_NAME)";
+				PROVISIONING_PROFILE_SPECIFIER = NO_SIGNING/;
+				STRIP_INSTALLED_PRODUCT = NO;
+				SYMROOT = "${SRCROOT}/../build";
+			};
+			name = Release;
+		};
+		2A038BBE8E4D00C9959A1D47DC84FED8 /* Debug */ = {
+			isa = XCBuildConfiguration;
+			baseConfigurationReference = 2B4EE1B4A216E53F6EB03D4542129A1E /* LibTessSwift.xcconfig */;
+			buildSettings = {
+				CODE_SIGN_IDENTITY = "";
+				"CODE_SIGN_IDENTITY[sdk=appletvos*]" = "";
+				"CODE_SIGN_IDENTITY[sdk=iphoneos*]" = "";
+				"CODE_SIGN_IDENTITY[sdk=watchos*]" = "";
+				CURRENT_PROJECT_VERSION = 1;
+				DEFINES_MODULE = YES;
+				DYLIB_COMPATIBILITY_VERSION = 1;
+				DYLIB_CURRENT_VERSION = 1;
+				DYLIB_INSTALL_NAME_BASE = "@rpath";
+				GCC_PREFIX_HEADER = "Target Support Files/LibTessSwift/LibTessSwift-prefix.pch";
+				INFOPLIST_FILE = "Target Support Files/LibTessSwift/Info.plist";
+				INSTALL_PATH = "$(LOCAL_LIBRARY_DIR)/Frameworks";
+				IPHONEOS_DEPLOYMENT_TARGET = 8.0;
+				LD_RUNPATH_SEARCH_PATHS = "$(inherited) @executable_path/Frameworks @loader_path/Frameworks";
+				MODULEMAP_FILE = "Target Support Files/LibTessSwift/LibTessSwift.modulemap";
+				PRODUCT_NAME = LibTessSwift;
+				SDKROOT = iphoneos;
+				SKIP_INSTALL = YES;
+				SWIFT_ACTIVE_COMPILATION_CONDITIONS = "$(inherited) ";
+				SWIFT_OPTIMIZATION_LEVEL = "-Onone";
+				SWIFT_VERSION = 4.0;
+				TARGETED_DEVICE_FAMILY = "1,2";
+				VERSIONING_SYSTEM = "apple-generic";
+				VERSION_INFO_PREFIX = "";
+			};
+			name = Debug;
+		};
+		3C25FF3E0EB4D9873B3D70EE821FE61B /* Release */ = {
+			isa = XCBuildConfiguration;
+			baseConfigurationReference = 2B4EE1B4A216E53F6EB03D4542129A1E /* LibTessSwift.xcconfig */;
+			buildSettings = {
+				CODE_SIGN_IDENTITY = "";
+				"CODE_SIGN_IDENTITY[sdk=appletvos*]" = "";
+				"CODE_SIGN_IDENTITY[sdk=iphoneos*]" = "";
+				"CODE_SIGN_IDENTITY[sdk=watchos*]" = "";
+				CURRENT_PROJECT_VERSION = 1;
+				DEFINES_MODULE = YES;
+				DYLIB_COMPATIBILITY_VERSION = 1;
+				DYLIB_CURRENT_VERSION = 1;
+				DYLIB_INSTALL_NAME_BASE = "@rpath";
+				GCC_PREFIX_HEADER = "Target Support Files/LibTessSwift/LibTessSwift-prefix.pch";
+				INFOPLIST_FILE = "Target Support Files/LibTessSwift/Info.plist";
+				INSTALL_PATH = "$(LOCAL_LIBRARY_DIR)/Frameworks";
+				IPHONEOS_DEPLOYMENT_TARGET = 8.0;
+				LD_RUNPATH_SEARCH_PATHS = "$(inherited) @executable_path/Frameworks @loader_path/Frameworks";
+				MODULEMAP_FILE = "Target Support Files/LibTessSwift/LibTessSwift.modulemap";
+				PRODUCT_NAME = LibTessSwift;
+				SDKROOT = iphoneos;
+				SKIP_INSTALL = YES;
+				SWIFT_ACTIVE_COMPILATION_CONDITIONS = "$(inherited) ";
+				SWIFT_OPTIMIZATION_LEVEL = "-Owholemodule";
+				SWIFT_VERSION = 4.0;
+				TARGETED_DEVICE_FAMILY = "1,2";
+				VALIDATE_PRODUCT = YES;
+				VERSIONING_SYSTEM = "apple-generic";
+				VERSION_INFO_PREFIX = "";
+			};
+			name = Release;
+		};
+		40D73D2F84B623CB670661447105D6E6 /* Debug */ = {
+			isa = XCBuildConfiguration;
+			baseConfigurationReference = 1FF8A298364D2FF58C6CF2CC3B2D43B7 /* JelloSwift.xcconfig */;
+			buildSettings = {
+				CODE_SIGN_IDENTITY = "";
+				"CODE_SIGN_IDENTITY[sdk=appletvos*]" = "";
+				"CODE_SIGN_IDENTITY[sdk=iphoneos*]" = "";
+				"CODE_SIGN_IDENTITY[sdk=watchos*]" = "";
+				CURRENT_PROJECT_VERSION = 1;
+				DEFINES_MODULE = YES;
+				DYLIB_COMPATIBILITY_VERSION = 1;
+				DYLIB_CURRENT_VERSION = 1;
+				DYLIB_INSTALL_NAME_BASE = "@rpath";
+				GCC_PREFIX_HEADER = "Target Support Files/JelloSwift/JelloSwift-prefix.pch";
+				INFOPLIST_FILE = "Target Support Files/JelloSwift/Info.plist";
+				INSTALL_PATH = "$(LOCAL_LIBRARY_DIR)/Frameworks";
+				IPHONEOS_DEPLOYMENT_TARGET = 8.0;
+				LD_RUNPATH_SEARCH_PATHS = "$(inherited) @executable_path/Frameworks @loader_path/Frameworks";
+				MODULEMAP_FILE = "Target Support Files/JelloSwift/JelloSwift.modulemap";
+				PRODUCT_NAME = JelloSwift;
+				SDKROOT = iphoneos;
+				SKIP_INSTALL = YES;
+				SWIFT_ACTIVE_COMPILATION_CONDITIONS = "$(inherited) ";
+				SWIFT_OPTIMIZATION_LEVEL = "-Onone";
+				SWIFT_VERSION = 4.0;
+				TARGETED_DEVICE_FAMILY = "1,2";
+				VERSIONING_SYSTEM = "apple-generic";
+				VERSION_INFO_PREFIX = "";
+			};
+			name = Debug;
+		};
+		51F393FE91B4B6C835FB4B238187AD09 /* Debug */ = {
+			isa = XCBuildConfiguration;
+			buildSettings = {
+				ALWAYS_SEARCH_USER_PATHS = NO;
+				CLANG_ANALYZER_NONNULL = YES;
+				CLANG_ANALYZER_NUMBER_OBJECT_CONVERSION = YES_AGGRESSIVE;
+				CLANG_CXX_LANGUAGE_STANDARD = "gnu++14";
+				CLANG_CXX_LIBRARY = "libc++";
+				CLANG_ENABLE_MODULES = YES;
+				CLANG_ENABLE_OBJC_ARC = YES;
+				CLANG_ENABLE_OBJC_WEAK = YES;
 				CLANG_WARN_BLOCK_CAPTURE_AUTORELEASING = YES;
 				CLANG_WARN_BOOL_CONVERSION = YES;
 				CLANG_WARN_COMMA = YES;
@@ -873,77 +894,10 @@
 			};
 			name = Debug;
 		};
-		2A038BBE8E4D00C9959A1D47DC84FED8 /* Debug */ = {
+		C37CF674E7CD586F1AB3E3D5F36B1427 /* Release */ = {
 			isa = XCBuildConfiguration;
-			baseConfigurationReference = 00586068FE12054F2C9E80EACDF72BA8 /* LibTessSwift.xcconfig */;
+			baseConfigurationReference = 1FF8A298364D2FF58C6CF2CC3B2D43B7 /* JelloSwift.xcconfig */;
 			buildSettings = {
-				CLANG_ENABLE_OBJC_WEAK = YES;
-				CODE_SIGN_IDENTITY = "";
-				"CODE_SIGN_IDENTITY[sdk=appletvos*]" = "";
-				"CODE_SIGN_IDENTITY[sdk=iphoneos*]" = "";
-				"CODE_SIGN_IDENTITY[sdk=watchos*]" = "";
-				CURRENT_PROJECT_VERSION = 1;
-				DEFINES_MODULE = YES;
-				DYLIB_COMPATIBILITY_VERSION = 1;
-				DYLIB_CURRENT_VERSION = 1;
-				DYLIB_INSTALL_NAME_BASE = "@rpath";
-				GCC_PREFIX_HEADER = "Target Support Files/LibTessSwift/LibTessSwift-prefix.pch";
-				INFOPLIST_FILE = "Target Support Files/LibTessSwift/Info.plist";
-				INSTALL_PATH = "$(LOCAL_LIBRARY_DIR)/Frameworks";
-				IPHONEOS_DEPLOYMENT_TARGET = 8.0;
-				LD_RUNPATH_SEARCH_PATHS = "$(inherited) @executable_path/Frameworks @loader_path/Frameworks";
-				MODULEMAP_FILE = "Target Support Files/LibTessSwift/LibTessSwift.modulemap";
-				PRODUCT_NAME = LibTessSwift;
-				SDKROOT = iphoneos;
-				SKIP_INSTALL = YES;
-				SWIFT_ACTIVE_COMPILATION_CONDITIONS = "$(inherited) ";
-				SWIFT_OPTIMIZATION_LEVEL = "-Onone";
-				SWIFT_VERSION = 4.0;
-				TARGETED_DEVICE_FAMILY = "1,2";
-				VERSIONING_SYSTEM = "apple-generic";
-				VERSION_INFO_PREFIX = "";
-			};
-			name = Debug;
-		};
-		3C25FF3E0EB4D9873B3D70EE821FE61B /* Release */ = {
-			isa = XCBuildConfiguration;
-			baseConfigurationReference = 00586068FE12054F2C9E80EACDF72BA8 /* LibTessSwift.xcconfig */;
-			buildSettings = {
-				CLANG_ENABLE_OBJC_WEAK = YES;
-				CODE_SIGN_IDENTITY = "";
-				"CODE_SIGN_IDENTITY[sdk=appletvos*]" = "";
-				"CODE_SIGN_IDENTITY[sdk=iphoneos*]" = "";
-				"CODE_SIGN_IDENTITY[sdk=watchos*]" = "";
-				CURRENT_PROJECT_VERSION = 1;
-				DEFINES_MODULE = YES;
-				DYLIB_COMPATIBILITY_VERSION = 1;
-				DYLIB_CURRENT_VERSION = 1;
-				DYLIB_INSTALL_NAME_BASE = "@rpath";
-				GCC_PREFIX_HEADER = "Target Support Files/LibTessSwift/LibTessSwift-prefix.pch";
-				INFOPLIST_FILE = "Target Support Files/LibTessSwift/Info.plist";
-				INSTALL_PATH = "$(LOCAL_LIBRARY_DIR)/Frameworks";
-				IPHONEOS_DEPLOYMENT_TARGET = 8.0;
-				LD_RUNPATH_SEARCH_PATHS = "$(inherited) @executable_path/Frameworks @loader_path/Frameworks";
-				MODULEMAP_FILE = "Target Support Files/LibTessSwift/LibTessSwift.modulemap";
-				PRODUCT_NAME = LibTessSwift;
-				SDKROOT = iphoneos;
-				SKIP_INSTALL = YES;
-				SWIFT_ACTIVE_COMPILATION_CONDITIONS = "$(inherited) ";
-				SWIFT_COMPILATION_MODE = wholemodule;
-				SWIFT_OPTIMIZATION_LEVEL = "-Owholemodule";
-				SWIFT_VERSION = 4.0;
-				TARGETED_DEVICE_FAMILY = "1,2";
-				VALIDATE_PRODUCT = YES;
-				VERSIONING_SYSTEM = "apple-generic";
-				VERSION_INFO_PREFIX = "";
-			};
-			name = Release;
-		};
-		69888B9B5510C1ADC2CD3C9CB6D23178 /* Release */ = {
-			isa = XCBuildConfiguration;
-			baseConfigurationReference = B621AEB82EB8EE04F9406579688C3710 /* JelloSwift.xcconfig */;
-			buildSettings = {
-				CLANG_ENABLE_OBJC_WEAK = YES;
 				CODE_SIGN_IDENTITY = "";
 				"CODE_SIGN_IDENTITY[sdk=appletvos*]" = "";
 				"CODE_SIGN_IDENTITY[sdk=iphoneos*]" = "";
@@ -963,7 +917,6 @@
 				SDKROOT = iphoneos;
 				SKIP_INSTALL = YES;
 				SWIFT_ACTIVE_COMPILATION_CONDITIONS = "$(inherited) ";
-				SWIFT_COMPILATION_MODE = wholemodule;
 				SWIFT_OPTIMIZATION_LEVEL = "-Owholemodule";
 				SWIFT_VERSION = 4.0;
 				TARGETED_DEVICE_FAMILY = "1,2";
@@ -973,100 +926,10 @@
 			};
 			name = Release;
 		};
-		7865C2DD6B21AA8151DC6BD2C4F51470 /* Debug */ = {
-			isa = XCBuildConfiguration;
-			baseConfigurationReference = B621AEB82EB8EE04F9406579688C3710 /* JelloSwift.xcconfig */;
-			buildSettings = {
-				CLANG_ENABLE_OBJC_WEAK = YES;
-				CODE_SIGN_IDENTITY = "";
-				"CODE_SIGN_IDENTITY[sdk=appletvos*]" = "";
-				"CODE_SIGN_IDENTITY[sdk=iphoneos*]" = "";
-				"CODE_SIGN_IDENTITY[sdk=watchos*]" = "";
-				CURRENT_PROJECT_VERSION = 1;
-				DEFINES_MODULE = YES;
-				DYLIB_COMPATIBILITY_VERSION = 1;
-				DYLIB_CURRENT_VERSION = 1;
-				DYLIB_INSTALL_NAME_BASE = "@rpath";
-				GCC_PREFIX_HEADER = "Target Support Files/JelloSwift/JelloSwift-prefix.pch";
-				INFOPLIST_FILE = "Target Support Files/JelloSwift/Info.plist";
-				INSTALL_PATH = "$(LOCAL_LIBRARY_DIR)/Frameworks";
-				IPHONEOS_DEPLOYMENT_TARGET = 8.0;
-				LD_RUNPATH_SEARCH_PATHS = "$(inherited) @executable_path/Frameworks @loader_path/Frameworks";
-				MODULEMAP_FILE = "Target Support Files/JelloSwift/JelloSwift.modulemap";
-				PRODUCT_NAME = JelloSwift;
-				SDKROOT = iphoneos;
-				SKIP_INSTALL = YES;
-				SWIFT_ACTIVE_COMPILATION_CONDITIONS = "$(inherited) ";
-				SWIFT_OPTIMIZATION_LEVEL = "-Onone";
-				SWIFT_VERSION = 4.0;
-				TARGETED_DEVICE_FAMILY = "1,2";
-				VERSIONING_SYSTEM = "apple-generic";
-				VERSION_INFO_PREFIX = "";
-			};
-			name = Debug;
-		};
-		7B62A85C412D689EF418FA67DA770A41 /* Release */ = {
-			isa = XCBuildConfiguration;
-			buildSettings = {
-				ALWAYS_SEARCH_USER_PATHS = NO;
-				CLANG_ANALYZER_NONNULL = YES;
-				CLANG_ANALYZER_NUMBER_OBJECT_CONVERSION = YES_AGGRESSIVE;
-				CLANG_CXX_LANGUAGE_STANDARD = "gnu++14";
-				CLANG_CXX_LIBRARY = "libc++";
-				CLANG_ENABLE_MODULES = YES;
-				CLANG_ENABLE_OBJC_ARC = YES;
-				CLANG_WARN_BLOCK_CAPTURE_AUTORELEASING = YES;
-				CLANG_WARN_BOOL_CONVERSION = YES;
-				CLANG_WARN_COMMA = YES;
-				CLANG_WARN_CONSTANT_CONVERSION = YES;
-				CLANG_WARN_DEPRECATED_OBJC_IMPLEMENTATIONS = YES;
-				CLANG_WARN_DIRECT_OBJC_ISA_USAGE = YES_ERROR;
-				CLANG_WARN_DOCUMENTATION_COMMENTS = YES;
-				CLANG_WARN_EMPTY_BODY = YES;
-				CLANG_WARN_ENUM_CONVERSION = YES;
-				CLANG_WARN_INFINITE_RECURSION = YES;
-				CLANG_WARN_INT_CONVERSION = YES;
-				CLANG_WARN_NON_LITERAL_NULL_CONVERSION = YES;
-				CLANG_WARN_OBJC_IMPLICIT_RETAIN_SELF = YES;
-				CLANG_WARN_OBJC_LITERAL_CONVERSION = YES;
-				CLANG_WARN_OBJC_ROOT_CLASS = YES_ERROR;
-				CLANG_WARN_RANGE_LOOP_ANALYSIS = YES;
-				CLANG_WARN_STRICT_PROTOTYPES = YES;
-				CLANG_WARN_SUSPICIOUS_MOVE = YES;
-				CLANG_WARN_UNGUARDED_AVAILABILITY = YES_AGGRESSIVE;
-				CLANG_WARN_UNREACHABLE_CODE = YES;
-				CLANG_WARN__DUPLICATE_METHOD_MATCH = YES;
-				CODE_SIGNING_REQUIRED = NO;
-				COPY_PHASE_STRIP = NO;
-				DEBUG_INFORMATION_FORMAT = "dwarf-with-dsym";
-				ENABLE_NS_ASSERTIONS = NO;
-				ENABLE_STRICT_OBJC_MSGSEND = YES;
-				GCC_C_LANGUAGE_STANDARD = gnu11;
-				GCC_NO_COMMON_BLOCKS = YES;
-				GCC_PREPROCESSOR_DEFINITIONS = (
-					"POD_CONFIGURATION_RELEASE=1",
-					"$(inherited)",
-				);
-				GCC_WARN_64_TO_32_BIT_CONVERSION = YES;
-				GCC_WARN_ABOUT_RETURN_TYPE = YES_ERROR;
-				GCC_WARN_UNDECLARED_SELECTOR = YES;
-				GCC_WARN_UNINITIALIZED_AUTOS = YES_AGGRESSIVE;
-				GCC_WARN_UNUSED_FUNCTION = YES;
-				GCC_WARN_UNUSED_VARIABLE = YES;
-				IPHONEOS_DEPLOYMENT_TARGET = 8.3;
-				MTL_ENABLE_DEBUG_INFO = NO;
-				PRODUCT_NAME = "$(TARGET_NAME)";
-				PROVISIONING_PROFILE_SPECIFIER = NO_SIGNING/;
-				STRIP_INSTALLED_PRODUCT = NO;
-				SYMROOT = "${SRCROOT}/../build";
-			};
-			name = Release;
-		};
 		D69108A4DF48DA65282A922C6640C6E2 /* Release */ = {
 			isa = XCBuildConfiguration;
-			baseConfigurationReference = 584F6C42452259E2C39A55A78140187A /* Pods-JelloSwift_Example-JelloSwift_Tests.release.xcconfig */;
+			baseConfigurationReference = B1F0011792EF2AC3F8C6EC7E2154EA59 /* Pods-JelloSwift_Example-JelloSwift_Tests.release.xcconfig */;
 			buildSettings = {
-				CLANG_ENABLE_OBJC_WEAK = YES;
 				CODE_SIGN_IDENTITY = "";
 				"CODE_SIGN_IDENTITY[sdk=appletvos*]" = "";
 				"CODE_SIGN_IDENTITY[sdk=iphoneos*]" = "";
@@ -1099,9 +962,8 @@
 		};
 		D6EAED10E55551C207AE4F4422B9C5BF /* Release */ = {
 			isa = XCBuildConfiguration;
-			baseConfigurationReference = EE8C8270300E8C535E219A54367AFA21 /* Pods-JelloSwift_Example.release.xcconfig */;
+			baseConfigurationReference = 54C2DE0E59BEB72844262B5F2714CB5B /* Pods-JelloSwift_Example.release.xcconfig */;
 			buildSettings = {
-				CLANG_ENABLE_OBJC_WEAK = YES;
 				CODE_SIGN_IDENTITY = "";
 				"CODE_SIGN_IDENTITY[sdk=appletvos*]" = "";
 				"CODE_SIGN_IDENTITY[sdk=iphoneos*]" = "";
@@ -1134,9 +996,8 @@
 		};
 		DBD47BE65862C94D401AF71237FB407E /* Debug */ = {
 			isa = XCBuildConfiguration;
-			baseConfigurationReference = 8090FBBAC000EB7AA32E404CDCF15E70 /* Pods-JelloSwift_Example.debug.xcconfig */;
+			baseConfigurationReference = 2D555E66E72A4EF79B54F3CF3E7A0CF6 /* Pods-JelloSwift_Example.debug.xcconfig */;
 			buildSettings = {
-				CLANG_ENABLE_OBJC_WEAK = YES;
 				CODE_SIGN_IDENTITY = "";
 				"CODE_SIGN_IDENTITY[sdk=appletvos*]" = "";
 				"CODE_SIGN_IDENTITY[sdk=iphoneos*]" = "";
@@ -1169,9 +1030,8 @@
 		};
 		FD86AD42F708E7F01ED5A76B1889871C /* Debug */ = {
 			isa = XCBuildConfiguration;
-			baseConfigurationReference = 60F3A72B5834ABA02B5B6983B28BD2B1 /* Pods-JelloSwift_Example-JelloSwift_Tests.debug.xcconfig */;
+			baseConfigurationReference = 865D9664B063E17A58C4EE9C203C8742 /* Pods-JelloSwift_Example-JelloSwift_Tests.debug.xcconfig */;
 			buildSettings = {
-				CLANG_ENABLE_OBJC_WEAK = YES;
 				CODE_SIGN_IDENTITY = "";
 				"CODE_SIGN_IDENTITY[sdk=appletvos*]" = "";
 				"CODE_SIGN_IDENTITY[sdk=iphoneos*]" = "";
@@ -1208,8 +1068,8 @@
 		2D8E8EC45A3A1A1D94AE762CB5028504 /* Build configuration list for PBXProject "Pods" */ = {
 			isa = XCConfigurationList;
 			buildConfigurations = (
-				1CDAB5613991E411E5990BAF694995C5 /* Debug */,
-				7B62A85C412D689EF418FA67DA770A41 /* Release */,
+				51F393FE91B4B6C835FB4B238187AD09 /* Debug */,
+				1C3ED16E144B9A188CC88F2343EB3B4F /* Release */,
 			);
 			defaultConfigurationIsVisible = 0;
 			defaultConfigurationName = Release;
@@ -1223,11 +1083,11 @@
 			defaultConfigurationIsVisible = 0;
 			defaultConfigurationName = Release;
 		};
-		E2CA4F369BD070801B96BB5BCF0C4E05 /* Build configuration list for PBXNativeTarget "JelloSwift" */ = {
+		B24F89F12E5951C25639CA6BCC40215F /* Build configuration list for PBXNativeTarget "JelloSwift" */ = {
 			isa = XCConfigurationList;
 			buildConfigurations = (
-				7865C2DD6B21AA8151DC6BD2C4F51470 /* Debug */,
-				69888B9B5510C1ADC2CD3C9CB6D23178 /* Release */,
+				40D73D2F84B623CB670661447105D6E6 /* Debug */,
+				C37CF674E7CD586F1AB3E3D5F36B1427 /* Release */,
 			);
 			defaultConfigurationIsVisible = 0;
 			defaultConfigurationName = Release;
