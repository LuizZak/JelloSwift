--- conflicted
+++ resolved
@@ -140,9 +140,6 @@
         XCTAssertEqual(bitmasks.bitmaskY, 0)
     }
     
-<<<<<<< HEAD
-    fileprivate func AssertBitmasksMatch(_ actual: Bitmask, _ expected: Bitmask, file: String = #file, line: Int = #line) {
-=======
     func testBitmasksIntersect() {
         let world = World()
         
@@ -201,8 +198,7 @@
         XCTAssertEqual(body, bd)
     }
     
-    fileprivate func AssertBitmasksMatch(_ actual: Bitmask, _ expected: Bitmask, file: String = #file, line: UInt = #line) {
->>>>>>> b494a972
+    fileprivate func AssertBitmasksMatch(_ actual: Bitmask, _ expected: Bitmask, file: String = #file, line: Int = #line) {
         if actual != expected {
             let message = "Bitmasks do not match, expected:\n\(formatBinary(expected))\nfound:\n\(formatBinary(actual))"
             
