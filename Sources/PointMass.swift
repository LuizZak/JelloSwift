--- conflicted
+++ resolved
@@ -7,11 +7,7 @@
 //
 
 /// Specifies a point mass that composes a body
-<<<<<<< HEAD
-public struct PointMass: VectorRepresentable {
-=======
-public final class PointMass: Codable, VectorRepresentable {
->>>>>>> b3ea47d1
+public struct PointMass: Codable, VectorRepresentable {
     /// The mass of this point mass.
     /// Leave this value always `> 0` to maintain consistency on the simulation,
     /// unless the point is supposed to be fixed.
