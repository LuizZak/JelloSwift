--- conflicted
+++ resolved
@@ -41,12 +41,8 @@
     ///
     /// - parameter elapsed: The elapsed time to integrate by, usually in 
     /// seconds
-<<<<<<< HEAD
     @inlinable
-    public func integrate(_ elapsed: JFloat) {
-=======
     public mutating func integrate(_ elapsed: JFloat) {
->>>>>>> a43c84eb
         if (mass.isFinite) {
             let elapMass = elapsed / mass
             
@@ -58,14 +54,9 @@
         force = Vector2.zero
     }
     
-<<<<<<< HEAD
-    /// Applies the given force vector to this point mass
+    // Applies the given force vector to this point mass
     @inlinable
-    public func applyForce(of force: Vector2) {
-=======
-    // Applies the given force vector to this point mass
     public mutating func applyForce(of force: Vector2) {
->>>>>>> a43c84eb
         self.force += force
     }
     
