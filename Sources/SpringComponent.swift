//
//  SpringComponent.swift
//  JelloSwift
//
//  Created by Luiz Fernando Silva on 16/08/14.
//  Copyright (c) 2014 Luiz Fernando Silva. All rights reserved.
//

/// Represents a Spring component that can be added to a body to include 
/// spring-based physics in the body's point masses
public final class SpringComponent: BodyComponent {
    
    /// Gets the count of springs on this spring component
    public var springCount: Int {
        return springs.count
    }
    
    /// The list of internal springs for the body
    fileprivate var springs: [InternalSpring] = []
    
    /// Whether the shape matching is on - turning on shape matching will make 
    /// the soft body try to mantain its original shape as specified by its
    /// `baseShape` property
    fileprivate var shapeMatchingOn = true
    
    /// The spring constant for the edges of the spring body
    fileprivate var edgeSpringK: JFloat = 50
    /// The spring damping for the edges of the spring body
    fileprivate var edgeSpringDamp: JFloat = 2
    
    /// The spring constant for the shape matching of the body - ignored if
    /// shape matching is off
    fileprivate var shapeSpringK: JFloat = 200
    /// The spring damping for the shape matching of the body - ignored if the
    /// shape matching is off
    fileprivate var shapeSpringDamp: JFloat = 10
    
    public init(body: Body) {
        
    }
    
    public func prepare(_ body: Body) {
        clearAllSprings(body)
    }
    
    /// Adds an internal spring to this body
    @discardableResult
    public func addInternalSpring(_ body: Body, pointA: Int, pointB: Int,
                                  springK: JFloat, damping: JFloat) -> InternalSpring {
        let pA = body.pointMasses[pointA]
        let pB = body.pointMasses[pointB]
        
        let dist = RestDistance.fixed(pA.position.distance(to: pB.position))
        
        let spring = InternalSpring(pointA, pointB, dist, springK, damping)
        
        springs.append(spring)
        
        return spring
    }
    
    /// Adds an internal spring to this body
    @discardableResult
    public func addInternalSpring(_ body: Body, pointA: Int, pointB: Int,
                                  springK: JFloat, damping: JFloat,
                                  dist: RestDistance) -> InternalSpring {
        let dist = dist
        
        let spring = InternalSpring(pointA, pointB, dist, springK, damping)
        
        springs.append(spring)
        
        return spring
    }
    
    /// Clears all the internal springs from the body.
    /// The original edge springs are mantained
    public func clearAllSprings(_ body: Body) {
        springs = []
        
        buildDefaultSprings(body)
    }
    
    /// Builds the default edge internal springs for this spring body
    public func buildDefaultSprings(_ body: Body) {
        for i in 0..<body.pointMasses.count {
            let pointB = (i + 1) % body.pointMasses.count
            addInternalSpring(body, pointA: i, pointB: pointB,
                              springK: edgeSpringK, damping: edgeSpringDamp)
        }
    }
    
    /// Sets the shape-matching spring constants
    public func setShapeMatchingConstants(_ springK: JFloat, _ damping: JFloat) {
        shapeSpringK = springK
        shapeSpringDamp = damping
    }
    
    /// Changes the spring constants for the springs around the shape itself 
    /// (edge springs)
    public func setEdgeSpringConstants(_ body: Body, edgeSpringK: JFloat,
                                       _ edgeSpringDamp: JFloat) {
        // we know that the first n springs in the list are the edge springs.
        for i in 0..<body.pointMasses.count {
            springs[i].coefficient = edgeSpringK
            springs[i].damping = edgeSpringDamp
        }
    }
    
    /// Sets the spring constant for the given spring index.
    /// The spring index starts from pointMasses.count and onwards, so the first
    /// spring will not be the first edge spring.
    public func setSpringConstants(forSpringIndex springID: Int, in body: Body,
                                   _ springK: JFloat, _ springDamp: JFloat) {
        // index is for all internal springs, AFTER the default internal springs.
        let index = body.pointMasses.count + springID
        
        springs[index].coefficient = springK
        springs[index].damping = springDamp
    }
    
    /// Sets the rest distance for the givne spring index.
    /// The spring index starts from pointMasses.count and onwards, so the first
    /// spring will not be the first edge spring.
    public func setSpringRestDistance(forSpringIndex springID: Int, in body: Body, _ dist: RestDistance) {
        // index is for all internal springs, AFTER the default internal springs.
        let index = body.pointMasses.count + springID
        
        springs[index].restDistance = dist
    }
    
    /// Gets the rest distance for the givne spring index.
    /// This ignores the default edge springs, so the index is always
    /// `+ body.pointMasses.count`
    public func springRestDistance(forSpringIndex springID: Int, in body: Body) -> RestDistance {
        return springs[body.pointMasses.count + springID].restDistance
    }
    
    /// Gets the spring constant of a spring at the specified index.
    /// This ignores the default edge springs, so the index is always 
    /// `+ body.pointMasses.count`
    public func springCoefficient(forSpringIndex springID: Int, in body: Body) -> JFloat {
        return springs[body.pointMasses.count + springID].coefficient
    }
    
    /// Gets the spring damping of a spring at the specified index
    /// This ignores the default edge springs, so the index is always 
    /// `+ body.pointMasses.count`
    public func springDamping(forSpringIndex springID: Int, in body: Body) -> JFloat {
        return springs[body.pointMasses.count + springID].damping
    }
    
    /// Gets the current plasticity settings of a spring, or nil, if no plasticity
    /// is set.
    /// This ignores the default edge springs, so the index is always
    /// `+ body.pointMasses.count`
    public func springPlasticity(forSpringIndex springID: Int, in body: Body) -> SpringPlasticity? {
        return springs[body.pointMasses.count + springID].plasticity
    }
    
    /// Sets the current plasticity settings of a spring, or disables it, if `nil`
    /// is passed.
    ///
    /// This ignores the default edge springs, so the index is always
    /// `+ body.pointMasses.count`
    public func setSpringPlasticity(forSpringIndex springID: Int, in body: Body,
                                    plasticity: SpringPlasticity?) {
        springs[body.pointMasses.count + springID].plasticity = plasticity
    }
    
    public func accumulateInternalForces(in body: Body, relaxing: Bool) {
        for (i, s) in springs.enumerated() {
            let p1 = body.pointMasses[s.pointMassA]
            let p2 = body.pointMasses[s.pointMassB]
            
            let force: Vector2
            
            let actDist = p1.position.distance(to: p2.position)
            
            switch s.restDistance {
            case .fixed(let dist):
                force =
                    calculateSpringForce(posA: p1.position, velA: p1.velocity,
                                         posB: p2.position, velB: p2.velocity,
                                         distance: dist,
                                         springK: s.coefficient, springD: s.damping)
            case .ranged:
                force =
                    calculateSpringForce(posA: p1.position, velA: p1.velocity,
                                         posB: p2.position, velB: p2.velocity,
                                         distance: s.restDistance.clamp(value: actDist),
                                         springK: s.coefficient, springD: s.damping)
            }
            
            p1.applyForce(of: force)
            p2.applyForce(of: -force)
            
            if !relaxing {
                // Apply plasticity
                var s = s
                s.updatePlasticity(distance: actDist)
                springs[i] = s
            }
        }
        
        if(shapeMatchingOn && shapeSpringK > 0) {
            applyShapeMatching(on: body)
        }
    }
    
    /// Applies shape-matching on the given body.
    /// Shape-matching applies spring forces to each point masses on the
    /// direction of the body's original global shape
    fileprivate func applyShapeMatching(on body: Body) {
        
        let matrix = Vector2.matrix(scalingBy: body.scale,
                                    rotatingBy: body.derivedAngle,
                                    translatingBy: body.derivedPos)
        
        body.baseShape.transformVertices(&body.globalShape, matrix: matrix)
        
        for (global, p) in zip(body.globalShape, body.pointMasses) {
            let velB = body.isKinematic ? Vector2.zero : p.velocity
            
            let force = calculateSpringForce(posA: p.position, velA: p.velocity,
                                             posB: global, velB: velB,
                                             distance: 0.0,
                                             springK: shapeSpringK,
                                             springD: shapeSpringDamp)
            
            p.applyForce(of: force)
        }
    }
}

/// Creator for the Spring component
public struct SpringComponentCreator: BodyComponentCreator, Codable {
    
    public static var bodyComponentClass: BodyComponent.Type = SpringComponent.self
    
    /// Whether the shape matching is on - turning on shape matching will make
    /// the soft body try to mantain its original shape as specified by its
    /// baseShape
    public var shapeMatchingOn = true
    
    /// The spring constant for the edges of the spring body
    public var edgeSpringK: JFloat = 50
    /// The spring damping for the edges of the spring body
    public var edgeSpringDamp: JFloat = 2
    
    /// The spring constant for the shape matching of the body - ignored if
    /// shape matching is off
    public var shapeSpringK: JFloat = 200
    /// The spring damping for the shape matching of the body - ignored if the 
    /// shape matching is off
    public var shapeSpringDamp: JFloat = 10
    
    /// An array of inner springs for a body
    public var innerSprings: [InternalSpring] = []
    
    public init(shapeMatchingOn: Bool = true,
                edgeSpringK: JFloat = 50, edgeSpringDamp: JFloat = 2,
                shapeSpringK: JFloat = 200, shapeSpringDamp: JFloat = 10,
                innerSprings: [InternalSpring] = []) {
        self.shapeMatchingOn = shapeMatchingOn
        
        self.edgeSpringK = edgeSpringK
        self.edgeSpringDamp = edgeSpringDamp
        
        self.shapeSpringK = shapeSpringK
        self.shapeSpringDamp = shapeSpringDamp
        
        self.innerSprings = innerSprings
    }
    
    public func prepareBodyAfterComponent(_ body: Body) {
        guard let comp = body.component(ofType: SpringComponent.self) else {
            return
        }
        
        comp.shapeMatchingOn = shapeMatchingOn
        
        comp.setEdgeSpringConstants(body, edgeSpringK: edgeSpringK, edgeSpringDamp)
        comp.setShapeMatchingConstants(shapeSpringK, shapeSpringDamp)
        
        for element in innerSprings {
            comp.addInternalSpring(body, pointA: element.pointMassA,
                                   pointB: element.pointMassB,
                                   springK: element.coefficient,
                                   damping: element.damping,
                                   dist: element.restDistance)
        }
    }
<<<<<<< HEAD
}

/// Specifies a template for an inner spring
public struct SpringComponentInnerSpring: Codable {
    
    /// Index of the first point mass of the spring, in the `pointMasses` 
    /// property of the target body
    public var indexA = 0
    /// Index of the second point mass of the spring, in the `pointMasses` 
    /// property of the target body
    public var indexB = 0
    
    /// The spring coefficient for this spring
    public var coefficient: JFloat = 0
    /// Damping coefficient for this spring
    public var damping: JFloat = 0
    
    /// The rest distance for this spring, as in, the distance this spring will
    /// try to mantain between the two point masses.
    public var restDistance: RestDistance = .fixed(-1)
    
    /// The rest distance for this spring, as in, the distance this spring will
    /// try to mantain between the two point masses.
    @available(*, deprecated, message: "Use SpringComponentInnerSpring.restDistance instead")
    public var dist: JFloat {
        get {
            return restDistance.maximumDistance
        }
        set {
            restDistance = .fixed(newValue)
        }
    }
    
    public init(a: Int, b: Int, coefficient: JFloat, damping: JFloat) {
        indexA = a
        indexB = b
        
        self.coefficient = coefficient
        self.damping = damping
    }
    
    @available(*, deprecated, message: "Use init(a:b:coefficient:damping:restDistance:) instead")
    public init(a: Int, b: Int, coefficient: JFloat, damping: JFloat,
                dist: JFloat) {
        indexA = a
        indexB = b
        
        self.coefficient = coefficient
        self.damping = damping
        
        self.restDistance = .fixed(dist)
    }
    
    public init(a: Int, b: Int, coefficient: JFloat, damping: JFloat,
                restDistance: RestDistance = -1) {
        indexA = a
        indexB = b
        
        self.coefficient = coefficient
        self.damping = damping
        
        self.restDistance = restDistance
    }
=======
>>>>>>> 00b158c3
}<|MERGE_RESOLUTION|>--- conflicted
+++ resolved
@@ -291,70 +291,4 @@
                                    dist: element.restDistance)
         }
     }
-<<<<<<< HEAD
-}
-
-/// Specifies a template for an inner spring
-public struct SpringComponentInnerSpring: Codable {
-    
-    /// Index of the first point mass of the spring, in the `pointMasses` 
-    /// property of the target body
-    public var indexA = 0
-    /// Index of the second point mass of the spring, in the `pointMasses` 
-    /// property of the target body
-    public var indexB = 0
-    
-    /// The spring coefficient for this spring
-    public var coefficient: JFloat = 0
-    /// Damping coefficient for this spring
-    public var damping: JFloat = 0
-    
-    /// The rest distance for this spring, as in, the distance this spring will
-    /// try to mantain between the two point masses.
-    public var restDistance: RestDistance = .fixed(-1)
-    
-    /// The rest distance for this spring, as in, the distance this spring will
-    /// try to mantain between the two point masses.
-    @available(*, deprecated, message: "Use SpringComponentInnerSpring.restDistance instead")
-    public var dist: JFloat {
-        get {
-            return restDistance.maximumDistance
-        }
-        set {
-            restDistance = .fixed(newValue)
-        }
-    }
-    
-    public init(a: Int, b: Int, coefficient: JFloat, damping: JFloat) {
-        indexA = a
-        indexB = b
-        
-        self.coefficient = coefficient
-        self.damping = damping
-    }
-    
-    @available(*, deprecated, message: "Use init(a:b:coefficient:damping:restDistance:) instead")
-    public init(a: Int, b: Int, coefficient: JFloat, damping: JFloat,
-                dist: JFloat) {
-        indexA = a
-        indexB = b
-        
-        self.coefficient = coefficient
-        self.damping = damping
-        
-        self.restDistance = .fixed(dist)
-    }
-    
-    public init(a: Int, b: Int, coefficient: JFloat, damping: JFloat,
-                restDistance: RestDistance = -1) {
-        indexA = a
-        indexB = b
-        
-        self.coefficient = coefficient
-        self.damping = damping
-        
-        self.restDistance = restDistance
-    }
-=======
->>>>>>> 00b158c3
 }