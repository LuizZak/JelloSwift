//
//  World.swift
//  JelloSwift
//
//  Created by Luiz Fernando Silva on 07/08/14.
//  Copyright (c) 2014 Luiz Fernando Silva. All rights reserved.
//

/// Represents a simulation world, containing soft bodies and the code utilized
/// to make them interact with each other
public final class World {
    /// The bodies contained within this world
    public private(set) var bodies: ContiguousArray<Body> = []
    /// The joints contained within this world
    public private(set) var joints: ContiguousArray<BodyJoint> = []
    
    // PRIVATE VARIABLES
    fileprivate(set) public var worldLimits = AABB()
    fileprivate(set) public var worldSize = Vector2.zero
    fileprivate var worldGridStep = Vector2.zero {
        didSet {
            invWorldGridStep = 1 / worldGridStep
        }
    }
    fileprivate var worldGridSubdivision: Int = MemoryLayout<UInt>.size * 8
    
    /// Inverse of `worldGridStep`, for multiplication over coordinates when
    /// projecting AABBs into the world grid.
    fileprivate var invWorldGridStep = Vector2.zero
    
    fileprivate var relaxing: Bool = false
    
    /// The threshold at which penetrations are ignored, since they are far too
    /// deep to be resolved without applying unreasonable forces that will 
    /// destabilize the simulation.
    /// Usually 0.3 is a good default.
    public var penetrationThreshold: JFloat = 0.3
    
    /// Matrix of material pairs used during collision resolving
    public var materialPairs: [[MaterialPair]] = []
    
    /// The default material pair for newly created materials
    public var defaultMatPair = MaterialPair()
    
    fileprivate var materialCount = 0
    
    fileprivate var collisionList: [BodyCollisionInformation] = []
    
    /// The object to report collisions to
    public weak var collisionObserver: CollisionObserver?
    
    /// Inits an empty world
    public init() {
        self.clear()
    }
    
    deinit {
        self.clear()
    }
    
    /// Clears the world's contents and readies it to be loaded again
    public func clear() {
        // Remove all joints - this is needed to avoid retain cycles
        for joint in joints {
            removeJoint(joint)
        }
        
        // Reset bodies
        for body in bodies {
            body.joints = []
        }
        
        bodies = []
        collisionList = []
        
        // Reset
        defaultMatPair = MaterialPair()
        
        materialCount = 1
        materialPairs = [[defaultMatPair]]
        
        let min = Vector2(x: -20.0, y: -20.0)
        let max = Vector2(x:  20.0, y:  20.0)
        
        setWorldLimits(min, max)
    }
    
    /// WORLD SIZE
    public func setWorldLimits(_ min: Vector2, _ max: Vector2) {
        worldLimits = AABB(min: min, max: max)
        
        worldSize = max - min
        
        // Divide the world into (by default) 4096 boxes (64 x 64) for broad-phase collision
        // detection
        worldGridStep = worldSize / JFloat(worldGridSubdivision)
    }
    
    /// MATERIALS
    /// Adds a new material to the world. All previous material data is kept
    /// intact.
    public func addMaterial() -> Int {
        let old = materialPairs
        materialCount += 1
        
        materialPairs = []
        
        // replace old data.
        for i in 0..<materialCount {
            materialPairs.append([])
            
            for j in 0..<materialCount {
                if (i < materialCount - 1) && (j < materialCount - 1) {
                    materialPairs[i].append(old[i][j])
                } else {
                    materialPairs[i].append(defaultMatPair)
                }
            }
        }
        
        return materialCount - 1
    }
    
    /// Enables or disables collision between 2 materials.
    public func setMaterialPairCollide(_ a: Int, b: Int, collide: Bool) {
        if (a >= 0) && (a < materialCount) && (b >= 0) && (b < materialCount) {
            materialPairs[a][b].collide = collide
            materialPairs[b][a].collide = collide
        }
    }
    
    /// Sets the collision response variables for a pair of materials.
    public func setMaterialPairData(_ a: Int, b: Int, friction: JFloat, elasticity: JFloat) {
        if (a >= 0) && (a < materialCount) && (b >= 0) && (b < materialCount) {
            materialPairs[a][b].friction = friction
            materialPairs[a][b].elasticity = elasticity
            
            materialPairs[b][a].friction = friction
            materialPairs[b][a].elasticity = elasticity
        }
    }
    
    /// Sets a user function to call when 2 bodies of the given materials collide.
    public func setMaterialPairFilterCallback(_ a: Int, b: Int, filter: @escaping (BodyCollisionInformation, JFloat) -> (Bool)) {
        if (a >= 0) && (a < materialCount) && (b >= 0) && (b < materialCount) {
            materialPairs[a][b].collisionFilter = filter
            materialPairs[b][a].collisionFilter = filter
        }
    }
    
    /// Adds a body to the world. Bodies do this automatically on their 
    /// constructors, you should not need to call this method most of the times.
    public func addBody(_ body: Body) {
        if !bodies.contains(body) {
            bodies.append(body)
        }
    }
    
    /// Removes a body from the world. Call this outside of an update to remove 
    /// the body.
    public func removeBody(_ body: Body) {
        bodies.remove(body)
    }
    
    /// Adds a joint to the world. Joints call this automatically during their
    /// initialization
    public func addJoint(_ joint: BodyJoint) {
        if !joints.contains(joint) {
            joints.append(joint)
            
            // Setup the joint parenthood
            joint.bodyLink1.body.joints.append(joint)
            joint.bodyLink2.body.joints.append(joint)
        }
    }
    
    /// Removes a joint from the world
    public func removeJoint(_ joint: BodyJoint) {
        joint.bodyLink1.body.joints.remove(joint)
        joint.bodyLink2.body.joints.remove(joint)
        
        joints.remove(joint)
    }
    
    /// Returns `true` if the two given bodies are joined to one another.
    public func areBodiesJoined(_ body1: Body, _ body2: Body) -> Bool {
        return body1.joints.contains { $0.bodyLink1.body === body2 || $0.bodyLink2.body === body2 }
    }
    
    /// Finds the closest PointMass in the world to a given point
<<<<<<< HEAD
    public func closestPointMass(to pt: Vector2,
                                 ignoreFunction: ((Body, PointMass) -> Bool)? = nil) -> (Body, PointMass)? {
        
        var ret: (Body, PointMass)? = nil
=======
    public func closestPointMass(to pt: Vector2) -> (Body, Int)? {
        var ret: (Body, Int)? = nil
>>>>>>> a43c84eb
        
        var closestD = JFloat.greatestFiniteMagnitude
        
        for body in bodies {
            let (pm, dist) = body.closestPointMass(to: pt)
            if ignoreFunction?(body, pm) == true {
                continue
            }
            
            if dist < closestD {
                closestD = dist
                ret = (body, pm)
            }
        }
        
        return ret
    }
    
    /// Given a global point, returns a body (if any) that contains this point.
    /// Useful for picking objects with a cursor, etc.
    public func body(under pt: Vector2, bitmask: Bitmask = 0) -> Body? {
        for body in bodies {
            if (bitmask == 0 || (body.bitmask & bitmask) != 0) && body.contains(pt) {
                return body
            }
        }
        
        return nil
    }
    
    /// Given a global point, returns all bodies that contain this point.
    /// Useful for picking objects with a cursor, etc.
    public func bodies(under pt: Vector2, bitmask: Bitmask = 0) -> [Body] {
        return bodies.filter { (bitmask == 0 || ($0.bitmask & bitmask) != 0) && $0.contains(pt) }
    }
    
    /// Returns a vector of bodies intersecting with the given line.
    public func bodiesIntersecting(lineFrom start: Vector2, to end: Vector2, bitmask: Bitmask = 0) -> [Body] {
        return bodies.filter { body -> Bool in
            if body._bitmasksStale {
                updateBodyBitmask(body)
            }
            
            return
                (bitmask == 0 || (body.bitmask & bitmask) != 0) &&
                    body.intersectsLine(from: start, to: end)
        }
    }
    
    /// Returns all bodies that overlap a given closed shape, on a given point
    /// in world coordinates.
    ///
    /// - Parameters:
    ///   - closedShape: A closed shape that represents the segments to query.
    /// Should contain at least 2 points.
    ///   - worldPos: The location in world coordinates to put the closed shape's
    /// center at when performing the query. For closed shapes that have absolute
    /// coordinates, this parameter must be `Vector2.zero`.
    ///   - ignoreTest: An optional closure applied to every body intersecting 
    /// the line to filter out results. If the closure return `true`, the body
    /// is ignored in the results list.
    /// Defaults to nil.
    ///
    /// - Returns: All bodies that intersect with the closed shape. If closed
    ///            shape contains less than 2 points, returns empty.
    public func bodiesIntersecting(closedShape: ClosedShape,
                                   at worldPos: Vector2,
                                   ignoreTest: ((Body) -> Bool)? = nil) -> ContiguousArray<Body> {
        
        if closedShape.localVertices.count < 2 {
            return []
        }
        
        let queryShape = closedShape.transformedBy(translatingBy: worldPos)
        let shapeAABB = AABB(points: queryShape.localVertices)
        let shapeBitmask = bitmask(for: shapeAABB)
        
        var results = ContiguousArray<Body>()
        
        for body in bodies {
            if body._bitmasksStale {
                updateBodyBitmask(body)
            }
            
            if !bitmasksIntersect(shapeBitmask, (body.bitmaskX, body.bitmaskY)) {
                continue
            }
            if !shapeAABB.intersects(body.aabb) {
                continue
            }
            
            // Try line-by-line intersection
            var last = queryShape.localVertices[queryShape.localVertices.count - 1]
            for point in queryShape.localVertices {
                if body.intersectsLine(from: last, to: point) {
                    if ignoreTest?(body) == true {
                        break
                    }
                    
                    results.append(body)
                    break
                }
                last = point
            }
        }
        
        return results
    }
    
    /// Casts a ray between the given points and returns the first body it comes
    /// in contact with
    ///
    /// - Parameters:
    ///   - start: The start point to cast the ray from, in world coordinates
    ///   - end: The end point to end the ray cast at, in world coordinates
    ///   - bitmask: An optional collision bitmask that filters the bodies to
    /// collide using a bitwise AND (|) operation.
    /// If the value specified is 0, collision filtering is ignored and all
    /// bodies are considered for collision
    ///   - ignoreTest: Optional closure that will be called for each body along
    /// the way (not guaranteed to execute in order of farthest to closest body)
    /// that tests whether the body should be ignored during ray casting.
    /// - Returns: An optional tuple containing the farthest point reached by
    /// the ray, and a Body value specifying the body that was closest to the
    /// ray, if it hit any body, or nil if it hit nothing.
    public func rayCast(from start: Vector2,
                        to end: Vector2,
                        bitmask: Bitmask = 0,
                        ignoreTest: ((Body) -> Bool)? = nil) -> (retPt: Vector2, body: Body)? {
        
        var aabb = AABB(points: [start, end])
        var aabbBitmask = self.bitmask(for: aabb)
        var result: (Vector2, Body)?
        
        for body in bodies {
            guard (bitmask == 0 || (body.bitmask & bitmask) != 0) else {
                continue
            }
            
            if body._bitmasksStale {
                updateBodyBitmask(body)
            }
            
            guard bitmasksIntersect(aabbBitmask, (body.bitmaskX, body.bitmaskY)) else {
                continue
            }
            guard body.aabb.intersects(aabb) else {
                continue
            }
            guard ignoreTest?(body) != true else {
                continue
            }
            
            // If we hit the body, shorten the length of the ray and keep iterating
            guard let ret = body.raycast(from: start, to: end) else {
                continue
            }
            
            result = (ret, body)
            
            aabb = AABB(points: [start, ret])
            aabbBitmask = self.bitmask(for: aabb)
        }
        
        return result
    }
    
    /// Updates the world by a specific timestep.
    /// This method performs body point mass force/velocity/position simulation,
    /// and collision detection & resolving.
    ///
    /// - Parameter elapsed: The elapsed time to update by, usually in 1/60ths
    /// of a second.
    public func update(_ elapsed: JFloat) {
        update(elapsed, withBodies: bodies, joints: joints)
    }
    
    /// Internal updating method
    fileprivate func update(_ elapsed: JFloat,
                            withBodies bodies: ContiguousArray<Body>,
                            joints: ContiguousArray<BodyJoint>) {
        
        // Update the bodies
        for body in bodies {
            body.derivePositionAndAngle(elapsed)
            
            // Only update edge and normals pre-accumulation if the body has 
            // components - only components really use this information.
            if body.componentCount > 0 {
                body.updateEdgesAndNormals()
                
                body.accumulateExternalForces(world: self, relaxing: relaxing)
                body.accumulateInternalForces(relaxing: relaxing)
            } else {
                // We need these for the collision detection
                body.updateNormals()
            }
            
            body.integrate(elapsed)
            
            body.updateAABB(elapsed, forceUpdate: true)
            
            updateBodyBitmask(body)
        }
        
        // Update the joints
        for joint in joints {
            joint.resolve(elapsed)
        }
        
        let c = bodies.count
        for (i, body1) in bodies.enumerated() {
            innerLoop: for j in (i &+ 1)..<c {
                let body2 = bodies[j]
                
                // bitmask filtering
                if (body1.bitmask & body2.bitmask) == 0 {
                    continue
                }
                
                // another early-out - both bodies are static.
                if (body1.isStatic && body2.isStatic) ||
                    !bitmasksIntersect((body1.bitmaskX, body1.bitmaskY),
                                       (body2.bitmaskX, body2.bitmaskY)) {
                    continue
                }
                
                // broad-phase collision via AABB.
                // early out
                if !body1.aabb.intersects(body2.aabb) {
                    continue
                }
                
                // early out - these bodies materials are set NOT to collide
                if !materialPairs[body1.material][body2.material].collide {
                    continue
                }
                
                // Joints relationship: if one body is joined to another by a 
                // joint, check the joint's rule for collision
                for j in body1.joints {
                    if j.bodyLink1.body == body1 && j.bodyLink2.body == body2 ||
                       j.bodyLink2.body == body1 && j.bodyLink1.body == body2 {
                        if !j.allowCollisions {
                            continue innerLoop
                        }
                    }
                }
                
                // okay, the AABB's of these 2 are intersecting. now check for
                // collision of A against B.
                bodyCollide(body1, body2)
                
                // and the opposite case, B colliding with A
                bodyCollide(body2, body1)
            }
        }
        
        if !relaxing { // Disabled during relaxation
            // Notify collisions that will happen
            if let observer = collisionObserver {
                observer.bodiesDidCollide(collisionList)
            }
        }
        
        handleCollisions()
        
        for body in bodies {
            body.dampenVelocity(elapsed)
        }
    }
    
    /// Checks collision between two bodies, and store the collision information
    /// if they do
    fileprivate func bodyCollide(_ bA: Body, _ bB: Body) {
        let bBpCount = bB.pointMasses.count
        
        for (i, pmA) in bA.pointMasses.enumerated() {
            let pt = pmA.position
            
            if !bB.contains(pt) {
                continue
            }
            
            let ptNorm = pmA.normal
            
            // this point is inside the other body.  now check if the edges on
            // either side intersect with and edges on bodyB.
            var closestAway = JFloat.infinity
            var closestSame = JFloat.infinity
            
            var infoAway = BodyCollisionInformation(bodyA: bA, bodyApm: i, bodyB: bB)
            var infoSame = infoAway
            
            var found = false
            
            for j in 0..<bBpCount {
                let b1 = j
                let b2 = (j &+ 1) % (bBpCount)
                
                let pt1 = bB.pointMasses[b1].position
                let pt2 = bB.pointMasses[b2].position
                
                // quick test of distance to each point on the edge, if both are
                // greater than current mins, we can skip!
                let distToA = pt1.distanceSquared(to: pt)
                let distToB = pt2.distanceSquared(to: pt)
                let edgeLen = bB.edges[j].lengthSquared
                
                if (edgeLen < distToA && edgeLen < distToB &&
                    (distToA > closestAway) && (distToA > closestSame) &&
                    (distToB > closestAway) && (distToB > closestSame))
                {
                    continue
                }
                
                // test against this edge.
                let (hitPt, normal, edgeD, dist) = bB.closestPointSquared(to: pt, onEdge: j)
                
                // only perform the check if the normal for this edge is facing
                // AWAY from the point normal.
                let dot = ptNorm • normal
                
                if dot <= 0.0 {
                    if dist < closestAway {
                        closestAway = dist
                    
                        infoAway.bodyBpmA = b1
                        infoAway.bodyBpmB = b2
                        infoAway.edgeD = edgeD
                        infoAway.hitPt = hitPt
                        infoAway.normal = normal
                        infoAway.penetration = dist
                        found = true
                    }
                } else {
                    if dist < closestSame {
                        closestSame = dist
                
                        infoSame.bodyBpmA = b1
                        infoSame.bodyBpmB = b2
                        infoSame.edgeD = edgeD
                        infoSame.hitPt = hitPt
                        infoSame.normal = normal
                        infoSame.penetration = dist
                    }
                }
            }
            
            // we've checked all edges on BodyB.  add the collision info to the
            // stack.
            if found && (closestAway > penetrationThreshold) && (closestSame < closestAway) {
                assert(infoSame.bodyBpmA > -1 && infoSame.bodyBpmB > -1)
                
                infoSame.penetration = infoSame.penetration.squareRoot()
                collisionList.append(infoSame)
            } else {
                assert(infoAway.bodyBpmA > -1 && infoAway.bodyBpmB > -1)
                
                infoAway.penetration = infoAway.penetration.squareRoot()
                collisionList.append(infoAway)
            }
        }
    }
    
    /// Solves the collisions between bodies
    fileprivate func handleCollisions() {
        for info in collisionList {
            let bodyA = info.bodyA
            let bodyB = info.bodyB
            
            let A = bodyA.pointMasses[info.bodyApm]
            let B1 = bodyB.pointMasses[info.bodyBpmA]
            let B2 = bodyB.pointMasses[info.bodyBpmB]
            
            // Velocity changes as a result of collision
            let bVel = (B1.velocity + B2.velocity) / 2
            
            let relVel = A.velocity - bVel
            let relDot = relVel • info.normal
            
            let material = materialPairs[bodyA.material][bodyB.material]
            
            if !material.collisionFilter(info, relDot) {
                continue
            }
            
            // Check exceeding point-mass penetration - we ignore the collision,
            // then.
            if info.penetration > penetrationThreshold {
                self.collisionObserver?.bodyCollision(info, didExceedPenetrationThreshold: penetrationThreshold)
                continue
            }
            
            let b1inf = 1.0 - info.edgeD
            let b2inf = info.edgeD
            
            let b2MassSum = B1.mass + B2.mass
            
            let massSum = A.mass + b2MassSum
            
            // Amount to move each party of the collision
            let Amove: JFloat
            let Bmove: JFloat
            
            // Static detection - when one of the parties is static, the other
            // should move the total amount of the penetration
            if A.mass.isInfinite {
                Amove = 0
                Bmove = info.penetration + 0.001
            } else if b2MassSum.isInfinite {
                Amove = info.penetration + 0.001
                Bmove = 0
            } else {
                Amove = info.penetration * (b2MassSum / massSum)
                Bmove = info.penetration * (A.mass / massSum)
            }
            
            if A.mass.isFinite {
                bodyA.setPosition(A.position + info.normal * Amove, ofPointMassAt: info.bodyApm)
            }
            
            if B1.mass.isFinite {
                bodyB.setPosition(B1.position - info.normal * (Bmove * b1inf), ofPointMassAt: info.bodyBpmA)
            }
            if B2.mass.isFinite {
                bodyB.setPosition(B2.position - info.normal * (Bmove * b2inf), ofPointMassAt: info.bodyBpmB)
            }
            
            if relDot <= 0.0001 && (A.mass.isFinite || b2MassSum.isFinite) {
                let AinvMass: JFloat = A.mass.isInfinite ? 0 : 1.0 / A.mass
                let BinvMass: JFloat = b2MassSum.isInfinite ? 0 : 1.0 / b2MassSum
                
                let jDenom: JFloat = AinvMass + BinvMass
                let elas: JFloat = 1 + material.elasticity
                
                let j: JFloat = -((relVel * elas) • info.normal) / jDenom
                
                let tangent: Vector2 = info.normal.perpendicular()
                
                let friction: JFloat = material.friction
                let f: JFloat = (relVel • tangent) * friction / jDenom
                
                if A.mass.isFinite {
                    bodyA.applyVelocity((info.normal * (j / A.mass)) - (tangent * (f / A.mass)), toPointMassAt: info.bodyApm)
                }
                
                if b2MassSum.isFinite {
                    let jComp = info.normal * j / b2MassSum
                    let fComp = tangent * (f * b2MassSum)
                    
                    
                    bodyB.applyVelocity(-((jComp * b1inf) - (fComp * b1inf)), toPointMassAt: info.bodyBpmA)
                    bodyB.applyVelocity(-((jComp * b2inf) - (fComp * b2inf)), toPointMassAt: info.bodyBpmB)
                }
            }
        }
        
        collisionList.removeAll(keepingCapacity: true)
    }
    
    /// Returns if two grid bitmasks intersect.
    /// Returns `true` iff `((b1.x & b2.x) != 0) && ((b1.y & b2.y) != 0)`
    internal func bitmasksIntersect(_ b1: (Bitmask, Bitmask), _ b2: (Bitmask, Bitmask)) -> Bool {
        return ((b1.0 & b2.0) != 0) && ((b1.1 & b2.1) != 0)
    }
    
    /// Update bodies' bitmask for early collision filtering
    fileprivate func updateBodyBitmask(_ body: Body) {
        if(!body._bitmasksStale) {
            return
        }
        
        (body.bitmaskX, body.bitmaskY) = bitmask(for: body.aabb)
    }
    
    /// Returns a set of X and Y bitmasks for filtering collision with objects
    /// on the current world grid.
    ///
    /// Returns 0 if any axis of the AABB projected on the grid turn into NaN.
    ///
    /// - Parameter aabb: AABB to bitmask on.
    /// - Returns: Horizontal and vertical bitmasks for the AABB on the current
    /// world grid.
    func bitmask(for aabb: AABB) -> (bitmaskX: Bitmask, bitmaskY: Bitmask) {
        // In case the AABB represents invalid boundaries, return 0-ed out bitmasks
        // that do not intersect any range
        if aabb.minimum.x.isNaN || aabb.minimum.y.isNaN || aabb.maximum.x.isNaN || aabb.maximum.y.isNaN {
            return (0, 0)
        }
        
        let subdiv = JFloat(worldGridSubdivision)
        
        let minVec = max(.zero, min(Vector2(x: subdiv, y: subdiv), (aabb.minimum - worldLimits.minimum) * invWorldGridStep))
        let maxVec = max(.zero, min(Vector2(x: subdiv, y: subdiv), (aabb.maximum - worldLimits.minimum) * invWorldGridStep))
        
        assert(minVec.x >= 0 && minVec.x <= subdiv && minVec.y >= 0 && minVec.y <= subdiv)
        assert(maxVec.x >= 0 && maxVec.x <= subdiv && maxVec.y >= 0 && maxVec.y <= subdiv)
        
        var bitmaskX: Bitmask = 0
        var bitmaskY: Bitmask = 0
        
        // In case the AABB is contained within invalid boundaries, return 0-ed
        // out bitmasks that do not intersect any range
        if minVec.x.isNaN || minVec.y.isNaN || maxVec.x.isNaN || maxVec.y.isNaN {
            return (0, 0)
        }
        
        for i in Int(minVec.x)...Int(maxVec.x) {
            bitmaskX.setBitOn(atIndex: i)
        }
        
        for i in Int(minVec.y)...Int(maxVec.y) {
            bitmaskY.setBitOn(atIndex: i)
        }
        
        return (bitmaskX, bitmaskY)
    }
}

// MARK: - Relaxation
public extension World {
    
    /// Relaxes all bodies in this simulation so they match a more approximate
    /// rest shape once simulation starts.
    ///
    /// This will move/change the position of each body after iterations are done.
    ///
    /// Performs collisions and joint resolving, and resets the velocities to 0
    /// before finishing.
    ///
    /// All body joints/velocities/components are executed (except body components
    /// w/ `relaxable == false`).
    ///
    /// - Parameters:
    ///   - iterations: The number of iterations of relaxation to apply.
    ///   - timestep: The timestep (in seconds) of each iteration.
    ///
    /// - Precondition: `iterations` > 0
    func relaxWorld(timestep: JFloat, iterations: Int = 100) {
        relaxing = true
        
        for _ in 0...iterations {
            update(timestep)
        }
        
        relaxing = false
        
        // Reset all velocities
        for body in bodies {
            for i in 0..<body.pointMasses.count {
                body.setVelocity(.zero, ofPointMassAt: i)
            }
        }
    }
    
    /// Relaxes a list of bodies in this simulation so they match a more approximate
    /// rest shape once simulation starts.
    ///
    /// This will move/change the position of each body after iterations are done.
    ///
    /// Performs collisions and joint resolving of only the bodies/joints that
    /// are related to the `bodies` array, and resets the velocities to 0 before
    /// finishing.
    ///
    /// Only Body Joints that involve bodies contained within the passed body
    /// list are executed.
    ///
    /// All body joints/velocities/components are executed (except body components
    /// w/ `relaxable == false`).
    ///
    /// - Parameters:
    ///   - bodies: List of bodies to relax, Joints that involve a body within
    /// this list and another body that is not are not resolved during relaxation.
    ///   - iterations: The number of iterations of relaxation to apply.
    ///   - timestep: The timestep (in seconds) of each iteration.
    ///
    /// - Precondition: `iterations` > 0
    func relaxBodies(in bodies: [Body], timestep: JFloat, iterations: Int = 100) {
        relaxing = true
        
        // Find all joints for the bodies
        var joints: ContiguousArray<BodyJoint> = []
        let existingJoints =
            bodies.flatMap {
                $0.joints
            }.filter {
                bodies.contains($0.bodyLink1.body) && bodies.contains($0.bodyLink2.body)
            }
        
        // Gather joints
        for joint in existingJoints {
            if !joints.contains(joint) {
                joints.append(joint)
            }
        }
        
        for _ in 0...iterations {
            update(timestep, withBodies: ContiguousArray(bodies), joints: joints)
        }
        
        relaxing = false
        
        // Reset all velocities
        for body in bodies {
            for i in 0..<body.pointMasses.count {
                body.setVelocity(.zero, ofPointMassAt: i)
            }
        }
    }
}<|MERGE_RESOLUTION|>--- conflicted
+++ resolved
@@ -188,15 +188,10 @@
     }
     
     /// Finds the closest PointMass in the world to a given point
-<<<<<<< HEAD
     public func closestPointMass(to pt: Vector2,
-                                 ignoreFunction: ((Body, PointMass) -> Bool)? = nil) -> (Body, PointMass)? {
-        
-        var ret: (Body, PointMass)? = nil
-=======
-    public func closestPointMass(to pt: Vector2) -> (Body, Int)? {
+                                 ignoreFunction: ((Body, Int) -> Bool)? = nil) -> (Body, Int)? {
+        
         var ret: (Body, Int)? = nil
->>>>>>> a43c84eb
         
         var closestD = JFloat.greatestFiniteMagnitude
         
