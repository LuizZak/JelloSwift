//
//  World.swift
//  JelloSwift
//
//  Created by Luiz Fernando Silva on 07/08/14.
//  Copyright (c) 2014 Luiz Fernando Silva. All rights reserved.
//

/// Represents a simulation world, containing soft bodies and the code utilized
/// to make them interact with each other
public final class World {
    /// The bodies contained within this world
    public private(set) var bodies: ContiguousArray<Body> = []
    /// The joints contained within this world
    public private(set) var joints: ContiguousArray<BodyJoint> = []
    
    // PRIVATE VARIABLES
    fileprivate(set) public var worldLimits = AABB()
    fileprivate(set) public var worldSize = Vector2.zero
    fileprivate var worldGridStep = Vector2.zero {
        didSet {
            invWorldGridStep = 1 / worldGridStep
        }
    }
    fileprivate var worldGridSubdivision: Int = MemoryLayout<UInt>.size * 8
    
    /// The threshold at which penetrations are ignored, since they are far too
    /// deep to be resolved without applying unreasonable forces that will
    /// destabilize the simulation.
    /// Usually 0.3 is a good default.
    public var penetrationThreshold: JFloat = 0.3
    
    /// Inverse of `worldGridStep`, for multiplication over coordinates when
    /// projecting AABBs into the world grid.
    fileprivate var invWorldGridStep = Vector2.zero
    
    fileprivate var relaxing: Bool = false
    
    /// Matrix of material pairs used during collision resolving
    public var materialPairs: [[MaterialPair]] = []
    
    /// The default material pair for newly created materials
    public var defaultMatPair = MaterialPair()
    
    fileprivate var materialCount = 0
    
    fileprivate var collisionList: [BodyCollisionInformation] = []
    
    /// The object to report collisions to
    public weak var collisionObserver: CollisionObserver?
    
    private var _quadTree = QuadTree<Body>(aabb: AABB())
    
    /// Inits an empty world
    public init() {
        self.clear()
        
        let min = Vector2(x: -100.0, y: -100.0)
        let max = Vector2(x:  100.0, y:  100.0)
        
        setWorldLimits(min, max)
    }
    
    deinit {
        self.clear()
    }
    
    /// Clears the world's contents and readies it to be loaded again
    public func clear() {
        // Remove all joints - this is needed to avoid retain cycles
        for joint in joints {
            removeJoint(joint)
        }
        
        // Reset bodies
        for body in bodies {
            body.joints = []
        }
        
        bodies = []
        collisionList = []
        
        // Reset
        defaultMatPair = MaterialPair()
        
        materialCount = 1
        materialPairs = [[defaultMatPair]]
    }
    
    /// WORLD SIZE
    public func setWorldLimits(_ min: Vector2, _ max: Vector2) {
        worldLimits = AABB(min: min, max: max)
        
        worldSize = max - min
        
        // Divide the world into (by default) 4096 boxes (64 x 64) for broad-phase collision
        // detection
        worldGridStep = worldSize / JFloat(worldGridSubdivision)
    }
    
    /// MATERIALS
    /// Adds a new material to the world. All previous material data is kept
    /// intact.
    public func addMaterial() -> Int {
        let old = materialPairs
        materialCount += 1
        
        materialPairs = []
        
        // replace old data.
        for i in 0..<materialCount {
            materialPairs.append([])
            
            for j in 0..<materialCount {
                if (i < materialCount - 1) && (j < materialCount - 1) {
                    materialPairs[i].append(old[i][j])
                } else {
                    materialPairs[i].append(defaultMatPair)
                }
            }
        }
        
        return materialCount - 1
    }
    
    /// Enables or disables collision between 2 materials.
    public func setMaterialPairCollide(_ a: Int, b: Int, collide: Bool) {
        if (a >= 0) && (a < materialCount) && (b >= 0) && (b < materialCount) {
            materialPairs[a][b].collide = collide
            materialPairs[b][a].collide = collide
        }
    }
    
    /// Sets the collision response variables for a pair of materials.
    public func setMaterialPairData(_ a: Int, b: Int, friction: JFloat, elasticity: JFloat) {
        if (a >= 0) && (a < materialCount) && (b >= 0) && (b < materialCount) {
            materialPairs[a][b].friction = friction
            materialPairs[a][b].elasticity = elasticity
            
            materialPairs[b][a].friction = friction
            materialPairs[b][a].elasticity = elasticity
        }
    }
    
    /// Sets a user function to call when 2 bodies of the given materials collide.
    public func setMaterialPairFilterCallback(_ a: Int, b: Int, filter: @escaping (BodyCollisionInformation, JFloat) -> (Bool)) {
        if (a >= 0) && (a < materialCount) && (b >= 0) && (b < materialCount) {
            materialPairs[a][b].collisionFilter = filter
            materialPairs[b][a].collisionFilter = filter
        }
    }
    
    /// Adds a body to the world. Bodies do this automatically on their 
    /// constructors, you should not need to call this method most of the times.
    public func addBody(_ body: Body) {
        if !bodies.contains(body) {
            bodies.append(body)
        }
    }
    
    /// Removes a body from the world. Call this outside of an update to remove 
    /// the body.
    public func removeBody(_ body: Body) {
        bodies.remove(body)
    }
    
    /// Adds a joint to the world. Joints call this automatically during their
    /// initialization
    public func addJoint(_ joint: BodyJoint) {
        if !joints.contains(joint) {
            joints.append(joint)
            
            // Setup the joint parenthood
            joint.bodyLink1.body.joints.append(joint)
            joint.bodyLink2.body.joints.append(joint)
        }
    }
    
    /// Removes a joint from the world
    public func removeJoint(_ joint: BodyJoint) {
        joint.bodyLink1.body.joints.remove(joint)
        joint.bodyLink2.body.joints.remove(joint)
        
        joints.remove(joint)
    }
    
    /// Finds the closest PointMass in the world to a given point
    public func closestPointMass(to pt: Vector2) -> (Body, PointMass)? {
        var ret: (Body, PointMass)? = nil
        
        var closestD = JFloat.greatestFiniteMagnitude
        
        for body in bodies {
            let (pm, dist) = body.closestPointMass(to: pt)
            
            if dist < closestD {
                closestD = dist
                ret = (body, pm)
            }
        }
        
        return ret
    }
    
    /// Given a global point, returns a body (if any) that contains this point.
    /// Useful for picking objects with a cursor, etc.
    public func body(under pt: Vector2, bitmask: Bitmask = 0) -> Body? {
        for body in bodies {
            if (bitmask == 0 || (body.bitmask & bitmask) != 0) && body.contains(pt) {
                return body
            }
        }
        
        return nil
    }
    
    /// Given a global point, returns all bodies that contain this point.
    /// Useful for picking objects with a cursor, etc.
    public func bodies(under pt: Vector2, bitmask: Bitmask = 0) -> [Body] {
        return bodies.filter { (bitmask == 0 || ($0.bitmask & bitmask) != 0) && $0.contains(pt) }
    }
    
    /// Returns a vector of bodies intersecting with the given line.
    public func bodiesIntersecting(lineFrom start: Vector2, to end: Vector2, bitmask: Bitmask = 0) -> [Body] {
        return bodies.filter { body -> Bool in
            if body._bitmasksStale {
                updateBodyBitmask(body)
            }
            
            return
                (bitmask == 0 || (body.bitmask & bitmask) != 0) &&
                    body.intersectsLine(from: start, to: end)
        }
    }
    
    /// Returns all bodies that overlap a given closed shape, on a given point
    /// in world coordinates.
    ///
    /// - Parameters:
    ///   - closedShape: A closed shape that represents the segments to query.
    /// Should contain at least 2 points.
    ///   - worldPos: The location in world coordinates to put the closed shape's
    /// center at when performing the query. For closed shapes that have absolute
    /// coordinates, this parameter must be `Vector2.zero`.
    ///   - ignoreTest: An optional closure applied to every body intersecting 
    /// the line to filter out results. If the closure return `true`, the body
    /// is ignored in the results list.
    /// Defaults to nil.
    ///
    /// - Returns: All bodies that intersect with the closed shape. If closed
    ///            shape contains less than 2 points, returns empty.
    public func bodiesIntersecting(closedShape: ClosedShape, at worldPos: Vector2, ignoreTest: ((Body) -> Bool)? = nil) -> ContiguousArray<Body> {
        if closedShape.localVertices.count < 2 {
            return []
        }
        
        let queryShape = closedShape.transformedBy(translatingBy: worldPos)
        let shapeAABB = AABB(points: queryShape.localVertices)
        let shapeBitmask = bitmask(for: shapeAABB)
        
        var results = ContiguousArray<Body>()
        
        for body in bodies {
            if body._bitmasksStale {
                updateBodyBitmask(body)
            }
            
            if !bitmasksIntersect(shapeBitmask, (body.bitmaskX, body.bitmaskY)) {
                continue
            }
            if !shapeAABB.intersects(body.aabb) {
                continue
            }
            
            // Try line-by-line intersection
            var last = queryShape.localVertices[queryShape.localVertices.count - 1]
            for point in queryShape.localVertices {
                if body.intersectsLine(from: last, to: point) {
                    if ignoreTest?(body) == true {
                        break
                    }
                    
                    results.append(body)
                    break
                }
                last = point
            }
        }
        
        return results
    }
    
    /// Casts a ray between the given points and returns the first body it comes
    /// in contact with
    ///
    /// - Parameters:
    ///   - start: The start point to cast the ray from, in world coordinates
    ///   - end: The end point to end the ray cast at, in world coordinates
    ///   - bitmask: An optional collision bitmask that filters the bodies to
    /// collide using a bitwise AND (|) operation.
    /// If the value specified is 0, collision filtering is ignored and all
    /// bodies are considered for collision
    ///   - ignoreTest: Optional closure that will be called for each body along
    /// the way (not guaranteed to execute in order of farthest to closest body)
    /// that tests whether the body should be ignored during ray casting.
    /// - Returns: An optional tuple containing the farthest point reached by
    /// the ray, and a Body value specifying the body that was closest to the
    /// ray, if it hit any body, or nil if it hit nothing.
    public func rayCast(from start: Vector2, to end: Vector2, bitmask: Bitmask = 0, ignoreTest: ((Body) -> Bool)? = nil) -> (retPt: Vector2, body: Body)? {
        var aabb = AABB(points: [start, end])
        var aabbBitmask = self.bitmask(for: aabb)
        var result: (Vector2, Body)?
        
        for body in bodies {
            guard (bitmask == 0 || (body.bitmask & bitmask) != 0) else {
                continue
            }
            
            if body._bitmasksStale {
                updateBodyBitmask(body)
            }
            
            guard bitmasksIntersect(aabbBitmask, (body.bitmaskX, body.bitmaskY)) else {
                continue
            }
            guard body.aabb.intersects(aabb) else {
                continue
            }
            guard ignoreTest?(body) != true else {
                continue
            }
            
            // If we hit the body, shorten the length of the ray and keep iterating
            guard let ret = body.raycast(from: start, to: end) else {
                continue
            }
            
            result = (ret, body)
            
            aabb = AABB(points: [start, ret])
            aabbBitmask = self.bitmask(for: aabb)
        }
        
        return result
    }
    
    /// Updates the world by a specific timestep.
    /// This method performs body point mass force/velocity/position simulation,
    /// and collision detection & resolving.
    ///
    /// - Parameter elapsed: The elapsed time to update by, usually in 1/60ths
    /// of a second.
    public func update(_ elapsed: JFloat) {
        update(elapsed, withBodies: bodies)
    }
    
    /// Internal updating method
<<<<<<< HEAD
    /// The update may end up updating other bodies/joints that are not listed,
    /// as it sees fit (colliding/connected/etc.)
    fileprivate func update(_ elapsed: JFloat, withBodies bodies: ContiguousArray<Body>) {
        var _allAABB = AABB()
        
        for body in self.bodies {
            body._islandFlag = false
=======
    fileprivate func update(_ elapsed: JFloat, withBodies bodies: ContiguousArray<Body>, joints: ContiguousArray<BodyJoint>) {
        // Update the bodies
        for body in bodies {
            body.derivePositionAndAngle(elapsed)
            
            // Only update edge and normals pre-accumulation if the body has 
            // components - only components really use this information.
            if body.componentCount > 0 {
                body.updateEdgesAndNormals()
                
                body.accumulateExternalForces(relaxing: relaxing)
                body.accumulateInternalForces(relaxing: relaxing)
            } else {
                // We need these for the collision detection
                body.updateNormals()
            }
            
            body.integrate(elapsed)
>>>>>>> b3ea47d1
            
            body.updateAABB(elapsed, forceUpdate: true)
            
            _allAABB.expand(toFit: body.aabb)
        }
        for joint in joints {
            joint._islandFlag = false
        }
        
<<<<<<< HEAD
        // Create collision quad-tree
        var quad = QuadTree<Body>(aabb: _allAABB)
        for body in self.bodies {
            quad.insert(body)
        }
        
        let island = Island(bodyCapacity: bodies.count, jointCapacity: joints.count, world: self)
        island.penetrationThreshold = penetrationThreshold // Propagate penetration threshold to solver
        
        for next in bodies {
            if next._islandFlag {
                continue
            }
            if next.isStatic {
                continue
            }
            
            next._islandFlag = true
            
            island.clear()
            
            var stack: ContiguousArray<Body> = [next]
            
            while stack.count > 0 {
                let body = stack.removeFirst()
                
                island.add(body: body)
                
                if(body.isStatic) {
                    continue
                }
                
                // Traverse joints
                for joint in body.joints {
                    guard !joint._islandFlag else {
                        continue
                    }
                    
                    joint._islandFlag = true
                    
                    island.add(joint: joint)
                    
                    let b2: Body
                    if joint.bodyLink1.body == body {
                        b2 = joint.bodyLink2.body
                    } else {
                        b2 = joint.bodyLink1.body
                    }
                    
                    if b2._islandFlag {
                        continue
                    }
                    
                    b2._islandFlag = true
                    stack.append(b2)
                }
                
                // Query AABB for contacts
                quad.queryAABB(body.aabb) { other in
                    if other == body || other._islandFlag {
                        return
                    }
                    
                    // bitmask filtering
                    if body.bitmask & other.bitmask == 0 {
                        return
                    }
                    
                    // early out - these bodies materials are set NOT to collide
                    if !materialPairs[body.material][other.material].collide {
                        return
                    }
                    
                    // Joints relationship: if one body is joined to another by a
                    // joint, check the joint's rule for collision
                    for j in body.joints {
                        if j.bodyLink1.body == body && j.bodyLink2.body == other ||
                            j.bodyLink2.body == body && j.bodyLink1.body == other {
                            if !j.allowCollisions {
                                return
                            }
=======
        let c = bodies.count
        for (i, body1) in bodies.enumerated() {
            innerLoop: for j in (i &+ 1)..<c {
                let body2 = bodies[j]
                
                // bitmask filtering
                if (body1.bitmask & body2.bitmask) == 0 {
                    continue
                }
                
                // another early-out - both bodies are static.
                if (body1.isStatic && body2.isStatic) ||
                    !bitmasksIntersect((body1.bitmaskX, body1.bitmaskY),
                                       (body2.bitmaskX, body2.bitmaskY)) {
                    continue
                }
                
                // broad-phase collision via AABB.
                // early out
                if !body1.aabb.intersects(body2.aabb) {
                    continue
                }
                
                // early out - these bodies materials are set NOT to collide
                if !materialPairs[body1.material][body2.material].collide {
                    continue
                }
                
                // Joints relationship: if one body is joined to another by a 
                // joint, check the joint's rule for collision
                for j in body1.joints {
                    if j.bodyLink1.body == body1 && j.bodyLink2.body == body2 ||
                       j.bodyLink2.body == body1 && j.bodyLink1.body == body2 {
                        if !j.allowCollisions {
                            continue innerLoop
>>>>>>> b3ea47d1
                        }
                    }
                    
                    // Maybe these bodies are intersecting in some fashion
                    // Add it to the solving island
                    other._islandFlag = true
                    stack.append(other)
                }
            }
            
            island.resolve(elapsed: elapsed, relaxing: relaxing)
            
            // Post solve cleanup
            // Allow static bodies to participate in other islands
            for body in island.bodies where body.isStatic {
                body._islandFlag = false
            }
        }
        
        if !relaxing { // Disabled during relaxation
            // Notify collisions that will happen
            if let observer = collisionObserver {
                observer.bodiesDidCollide(collisionList)
            }
        }
        
        collisionList.removeAll(keepingCapacity: true)
    }
    
    /// Returns if two grid bitmasks intersect.
    /// Returns `true` iff `((b1.x & b2.x) != 0) && ((b1.y & b2.y) != 0)`
    internal func bitmasksIntersect(_ b1: (Bitmask, Bitmask), _ b2: (Bitmask, Bitmask)) -> Bool {
        return ((b1.0 & b2.0) != 0) && ((b1.1 & b2.1) != 0)
    }
    
    /// Update bodies' bitmask for early collision filtering
    fileprivate func updateBodyBitmask(_ body: Body) {
        (body.bitmaskX, body.bitmaskY) = bitmask(for: body.aabb)
        body._bitmasksStale = false
    }
    
    /// Returns a set of X and Y bitmasks for filtering collision with objects
    /// on the current world grid.
    ///
    /// Returns 0 if any axis of the AABB projected on the grid turn into NaN.
    ///
    /// - Parameter aabb: AABB to bitmask on.
    /// - Returns: Horizontal and vertical bitmasks for the AABB on the current
    /// world grid.
    func bitmask(for aabb: AABB) -> (bitmaskX: Bitmask, bitmaskY: Bitmask) {
        // In case the AABB represents invalid boundaries, return 0-ed out bitmasks
        // that do not intersect any range
        if(aabb.minimum.x.isNaN || aabb.minimum.y.isNaN || aabb.maximum.x.isNaN || aabb.maximum.y.isNaN) {
            return (0, 0)
        }
        
        let subdiv = JFloat(worldGridSubdivision)
        
        let minVec = max(.zero, min(Vector2(x: subdiv, y: subdiv), (aabb.minimum - worldLimits.minimum) * invWorldGridStep))
        let maxVec = max(.zero, min(Vector2(x: subdiv, y: subdiv), (aabb.maximum - worldLimits.minimum) * invWorldGridStep))
        
        assert(minVec.x >= 0 && minVec.x <= subdiv && minVec.y >= 0 && minVec.y <= subdiv)
        assert(maxVec.x >= 0 && maxVec.x <= subdiv && maxVec.y >= 0 && maxVec.y <= subdiv)
        
        var bitmaskX: Bitmask = 0
        var bitmaskY: Bitmask = 0
        
        // In case the AABB is contained within invalid boundaries, return 0-ed
        // out bitmasks that do not intersect any range
        if(minVec.x.isNaN || minVec.y.isNaN || maxVec.x.isNaN || maxVec.y.isNaN) {
            return (0, 0)
        }
        
        for i in Int(minVec.x)...Int(maxVec.x) {
            bitmaskX.setBitOn(atIndex: i)
        }
        
        for i in Int(minVec.y)...Int(maxVec.y) {
            bitmaskY.setBitOn(atIndex: i)
        }
        
        return (bitmaskX, bitmaskY)
    }
}

// MARK: - Relaxation
public extension World {
    
    /// Relaxes all bodies in this simulation so they match a more approximate
    /// rest shape once simulation starts.
    ///
    /// This will move/change the position of each body after iterations are done.
    ///
    /// Performs collisions and joint resolving, and resets the velocities to 0
    /// before finishing.
    ///
    /// All body joints/velocities/components are executed (except body components
    /// w/ `relaxable == false`).
    ///
    /// - Parameters:
    ///   - iterations: The number of iterations of relaxation to apply.
    ///   - timestep: The timestep (in seconds) of each iteration.
    ///
    /// - Precondition: `iterations` > 0
    public func relaxWorld(timestep: JFloat, iterations: Int = 100) {
        relaxing = true
        
        for _ in 0...iterations {
            update(timestep)
        }
        
        relaxing = false
        
        // Reset all velocities
        for body in bodies {
            for pointMass in body.pointMasses {
                pointMass.velocity = .zero
            }
        }
    }
    
    /// Relaxes a list of bodies in this simulation so they match a more approximate
    /// rest shape once simulation starts.
    ///
    /// This will move/change the position of each body after iterations are done.
    ///
    /// Performs collisions and joint resolving only of bodies in the provided
    /// list, and other bodies that come in direct contact with them, resetting
    /// the velocities to 0 before finishing.
    ///
    /// Only Body Joints that involve bodies contained within the passed body
    /// list are executed.
    ///
    /// All body joints/velocities/components are executed (except body components
    /// w/ `relaxable == false`).
    ///
    /// - Parameters:
    ///   - bodies: List of bodies to relax, Joints that involve a body within
    /// this list and another body that is not are not resolved during relaxation.
    ///   - iterations: The number of iterations of relaxation to apply.
    ///   - timestep: The timestep (in seconds) of each iteration.
    ///
    /// - Precondition: `iterations` > 0
    public func relaxBodies(in bodies: [Body], timestep: JFloat, iterations: Int = 100) {
        relaxing = true
        
        for _ in 0...iterations {
            update(timestep, withBodies: ContiguousArray(bodies))
        }
        
        relaxing = false
        
        // Reset all velocities
        for body in self.bodies {
            for pointMass in body.pointMasses {
                pointMass.velocity = .zero
            }
        }
    }
}

/// Specifies a collection of bodies that are connected by either constraints or
/// contacts, forming a singular 'island' that is isolated and doesn't interact
/// with other 'islands'.
///
/// Island solving is inspired by Box2D's implementation, by Erin Catto.
final class Island {
    
    var collisionList: [BodyCollisionInformation] = []
    var bodies: ContiguousArray<Body> = []
    var joints: ContiguousArray<BodyJoint> = []
    
    var world: World
    
    /// The threshold at which penetrations are ignored, since they are far too
    /// deep to be resolved without applying unreasonable forces that will
    /// destabilize the simulation.
    /// Usually 0.3 is a good default.
    public var penetrationThreshold: JFloat = 0.3
    
    init(bodyCapacity: Int, jointCapacity: Int, world: World) {
        collisionList.reserveCapacity(Int(Float(bodyCapacity) * 1.5))
        bodies.reserveCapacity(bodyCapacity)
        joints.reserveCapacity(jointCapacity)
        self.world = world
    }
    
    func clear() {
        collisionList.removeAll(keepingCapacity: true)
        bodies.removeAll(keepingCapacity: true)
        joints.removeAll(keepingCapacity: true)
    }
    
    func resolve(elapsed: JFloat, relaxing: Bool) {
        
        // Update the bodies
        for body in bodies {
            body.derivePositionAndAngle(elapsed)
            
            // Only update edge and normals pre-accumulation if the body has
            // components - only components really use this information.
            if(body.componentCount > 0) {
                body.updateEdgesAndNormals()
                
                body.accumulateExternalForces(relaxing: relaxing)
                body.accumulateInternalForces(relaxing: relaxing)
            }
            
            body.integrate(elapsed)
            
            body.updateAABB(elapsed, forceUpdate: true)
        }
        
        // Update the joints
        for joint in joints {
            joint.resolve(elapsed)
        }
        
        for (i, body) in bodies.enumerated() {
            for j in i + 1..<bodies.count {
                let body2 = bodies[j]
                
                bodyCollide(body, body2)
                bodyCollide(body2, body)
            }
        }
        
        handleCollisions()
        
        for body in bodies {
            body.dampenVelocity(elapsed)
        }
        
        collisionList.removeAll(keepingCapacity: true)
    }
    
    /// Checks collision between two bodies, and store the collision information
    /// if they do.
    /// Returns if any collisions have been detected between the two bodies.
    func bodyCollide(_ bA: Body, _ bB: Body) {
        let bBpCount = bB.pointMasses.count
        
        for (i, pmA) in bA.pointMasses.enumerated() {
            let pt = pmA.position
            
            if !bB.contains(pt) {
                continue
            }
            
            let ptNorm = pmA.normal
            
            // this point is inside the other body.  now check if the edges on
            // either side intersect with and edges on bodyB.
            var closestAway = JFloat.infinity
            var closestSame = JFloat.infinity
            
            var infoAway = BodyCollisionInformation(bodyA: bA, bodyApm: i, bodyB: bB)
            var infoSame = infoAway
            
            var found = false
            
            for j in 0..<bBpCount {
                let b1 = j
                let b2 = (j &+ 1) % (bBpCount)
                
                let pt1 = bB.pointMasses[b1].position
                let pt2 = bB.pointMasses[b2].position
                
                // quick test of distance to each point on the edge, if both are
                // greater than current mins, we can skip!
                let distToA = pt1.distanceSquared(to: pt)
                let distToB = pt2.distanceSquared(to: pt)
                let edgeLen = bB.edges[j].lengthSquared
                
                if (edgeLen < distToA && edgeLen < distToB &&
                    (distToA > closestAway) && (distToA > closestSame) &&
                    (distToB > closestAway) && (distToB > closestSame))
                {
                    continue
                }
                
                // test against this edge.
                let (hitPt, normal, edgeD, dist) = bB.closestPointSquared(to: pt, onEdge: j)
                
                // only perform the check if the normal for this edge is facing
                // AWAY from the point normal.
                let dot = ptNorm • normal
                
                if dot <= 0.0 {
                    if dist < closestAway {
                        closestAway = dist
                        
                        infoAway.bodyBpmA = b1
                        infoAway.bodyBpmB = b2
                        infoAway.edgeD = edgeD
                        infoAway.hitPt = hitPt
                        infoAway.normal = normal
                        infoAway.penetration = dist
                        found = true
                    }
                } else {
                    if dist < closestSame {
                        closestSame = dist
                        
                        infoSame.bodyBpmA = b1
                        infoSame.bodyBpmB = b2
                        infoSame.edgeD = edgeD
                        infoSame.hitPt = hitPt
                        infoSame.normal = normal
                        infoSame.penetration = dist
                    }
                }
            }
            
            // we've checked all edges on BodyB.  add the collision info to the
            // stack.
            if found && (closestAway > penetrationThreshold) && (closestSame < closestAway) {
                assert(infoSame.bodyBpmA > -1 && infoSame.bodyBpmB > -1)
                
                infoSame.penetration = infoSame.penetration.squareRoot()
                collisionList.append(infoSame)
            } else {
                assert(infoAway.bodyBpmA > -1 && infoAway.bodyBpmB > -1)
                
                infoAway.penetration = infoAway.penetration.squareRoot()
                collisionList.append(infoAway)
            }
        }
    }
    
    /// Solves the collisions between bodies
    fileprivate func handleCollisions() {
        for info in collisionList {
            let bodyA = info.bodyA
            let bodyB = info.bodyB
            
            let A = bodyA.pointMasses[info.bodyApm]
            let B1 = bodyB.pointMasses[info.bodyBpmA]
            let B2 = bodyB.pointMasses[info.bodyBpmB]
            
            // Velocity changes as a result of collision
            let bVel = (B1.velocity + B2.velocity) / 2
            
            let relVel = A.velocity - bVel
            let relDot = relVel • info.normal
            
            let material = world.materialPairs[bodyA.material][bodyB.material]
            
            if !material.collisionFilter(info, relDot) {
                continue
            }
            
            // Check exceeding point-mass penetration - we ignore the collision,
            // then.
<<<<<<< HEAD
            if(info.penetration > penetrationThreshold) {
                world.collisionObserver?.bodyCollision(info, didExceedPenetrationThreshold: penetrationThreshold)
=======
            if info.penetration > penetrationThreshold {
                self.collisionObserver?.bodyCollision(info, didExceedPenetrationThreshold: penetrationThreshold)
>>>>>>> b3ea47d1
                continue
            }
            
            let b1inf = 1.0 - info.edgeD
            let b2inf = info.edgeD
            
            let b2MassSum = B1.mass + B2.mass
            
            let massSum = A.mass + b2MassSum
            
            // Amount to move each party of the collision
            let Amove: JFloat
            let Bmove: JFloat
            
            // Static detection - when one of the parties is static, the other
            // should move the total amount of the penetration
            if A.mass.isInfinite {
                Amove = 0
                Bmove = info.penetration + 0.001
            } else if b2MassSum.isInfinite {
                Amove = info.penetration + 0.001
                Bmove = 0
            } else {
                Amove = info.penetration * (b2MassSum / massSum)
                Bmove = info.penetration * (A.mass / massSum)
            }
            
            if A.mass.isFinite {
                A.position += info.normal * Amove
            }
            
            if B1.mass.isFinite {
                B1.position -= info.normal * (Bmove * b1inf)
            }
            if B2.mass.isFinite {
                B2.position -= info.normal * (Bmove * b2inf)
            }
            
            if relDot <= 0.0001 && (A.mass.isFinite || b2MassSum.isFinite) {
                let AinvMass: JFloat = A.mass.isInfinite ? 0 : 1.0 / A.mass
                let BinvMass: JFloat = b2MassSum.isInfinite ? 0 : 1.0 / b2MassSum
                
                let jDenom: JFloat = AinvMass + BinvMass
                let elas: JFloat = 1 + material.elasticity
                
                let j: JFloat = -((relVel * elas) • info.normal) / jDenom
                
                let tangent: Vector2 = info.normal.perpendicular()
                
                let friction: JFloat = material.friction
                let f: JFloat = (relVel • tangent) * friction / jDenom
                
                if A.mass.isFinite {
                    A.velocity += (info.normal * (j / A.mass)) - (tangent * (f / A.mass))
                }
                
                if b2MassSum.isFinite {
                    let jComp = info.normal * j / b2MassSum
                    let fComp = tangent * (f * b2MassSum)
                    
                    B1.velocity -= (jComp * b1inf) - (fComp * b1inf)
                    B2.velocity -= (jComp * b2inf) - (fComp * b2inf)
                }
            }
        }
        
        world.collisionList.append(contentsOf: collisionList)
    }
    
<<<<<<< HEAD
    func add(body: Body) {
        assert(!bodies.contains(body))
        bodies.append(body)
=======
    /// Update bodies' bitmask for early collision filtering
    fileprivate func updateBodyBitmask(_ body: Body) {
        (body.bitmaskX, body.bitmaskY) = bitmask(for: body.aabb)
    }
    
    /// Returns a set of X and Y bitmasks for filtering collision with objects
    /// on the current world grid.
    ///
    /// Returns 0 if any axis of the AABB projected on the grid turn into NaN.
    ///
    /// - Parameter aabb: AABB to bitmask on.
    /// - Returns: Horizontal and vertical bitmasks for the AABB on the current
    /// world grid.
    func bitmask(for aabb: AABB) -> (bitmaskX: Bitmask, bitmaskY: Bitmask) {
        // In case the AABB represents invalid boundaries, return 0-ed out bitmasks
        // that do not intersect any range
        if aabb.minimum.x.isNaN || aabb.minimum.y.isNaN || aabb.maximum.x.isNaN || aabb.maximum.y.isNaN {
            return (0, 0)
        }
        
        let subdiv = JFloat(worldGridSubdivision)
        
        let minVec = max(.zero, min(Vector2(x: subdiv, y: subdiv), (aabb.minimum - worldLimits.minimum) * invWorldGridStep))
        let maxVec = max(.zero, min(Vector2(x: subdiv, y: subdiv), (aabb.maximum - worldLimits.minimum) * invWorldGridStep))
        
        assert(minVec.x >= 0 && minVec.x <= subdiv && minVec.y >= 0 && minVec.y <= subdiv)
        assert(maxVec.x >= 0 && maxVec.x <= subdiv && maxVec.y >= 0 && maxVec.y <= subdiv)
        
        var bitmaskX: Bitmask = 0
        var bitmaskY: Bitmask = 0
        
        // In case the AABB is contained within invalid boundaries, return 0-ed
        // out bitmasks that do not intersect any range
        if minVec.x.isNaN || minVec.y.isNaN || maxVec.x.isNaN || maxVec.y.isNaN {
            return (0, 0)
        }
        
        for i in Int(minVec.x)...Int(maxVec.x) {
            bitmaskX.setBitOn(atIndex: i)
        }
        
        for i in Int(minVec.y)...Int(maxVec.y) {
            bitmaskY.setBitOn(atIndex: i)
        }
        
        return (bitmaskX, bitmaskY)
>>>>>>> b3ea47d1
    }

<<<<<<< HEAD
    func add(joint: BodyJoint) {
        joints.append(joint)
=======
// MARK: - Relaxation
public extension World {
    
    /// Relaxes all bodies in this simulation so they match a more approximate
    /// rest shape once simulation starts.
    ///
    /// This will move/change the position of each body after iterations are done.
    ///
    /// Performs collisions and joint resolving, and resets the velocities to 0
    /// before finishing.
    ///
    /// All body joints/velocities/components are executed (except body components
    /// w/ `relaxable == false`).
    ///
    /// - Parameters:
    ///   - iterations: The number of iterations of relaxation to apply.
    ///   - timestep: The timestep (in seconds) of each iteration.
    ///
    /// - Precondition: `iterations` > 0
    public func relaxWorld(timestep: JFloat, iterations: Int = 100) {
        relaxing = true
        
        for _ in 0...iterations {
            update(timestep)
        }
        
        relaxing = false
        
        // Reset all velocities
        for body in bodies {
            for pointMass in body.pointMasses {
                pointMass.velocity = .zero
            }
        }
    }
    
    /// Relaxes a list of bodies in this simulation so they match a more approximate
    /// rest shape once simulation starts.
    ///
    /// This will move/change the position of each body after iterations are done.
    ///
    /// Performs collisions and joint resolving of only the bodies/joints that
    /// are related to the `bodies` array, and resets the velocities to 0 before
    /// finishing.
    ///
    /// Only Body Joints that involve bodies contained within the passed body
    /// list are executed.
    ///
    /// All body joints/velocities/components are executed (except body components
    /// w/ `relaxable == false`).
    ///
    /// - Parameters:
    ///   - bodies: List of bodies to relax, Joints that involve a body within
    /// this list and another body that is not are not resolved during relaxation.
    ///   - iterations: The number of iterations of relaxation to apply.
    ///   - timestep: The timestep (in seconds) of each iteration.
    ///
    /// - Precondition: `iterations` > 0
    public func relaxBodies(in bodies: [Body], timestep: JFloat, iterations: Int = 100) {
        relaxing = true
        
        // Find all joints for the bodies
        var joints: ContiguousArray<BodyJoint> = []
        let existingJoints =
            bodies.flatMap {
                $0.joints
            }.filter {
                bodies.contains($0.bodyLink1.body) && bodies.contains($0.bodyLink2.body)
            }
        
        // Gather joints
        for joint in existingJoints {
            if !joints.contains(joint) {
                joints.append(joint)
            }
        }
        
        for _ in 0...iterations {
            update(timestep, withBodies: ContiguousArray(bodies), joints: joints)
        }
        
        relaxing = false
        
        // Reset all velocities
        for body in bodies {
            for pointMass in body.pointMasses {
                pointMass.velocity = .zero
            }
        }
>>>>>>> b3ea47d1
    }
}<|MERGE_RESOLUTION|>--- conflicted
+++ resolved
@@ -351,22 +351,17 @@
     /// - Parameter elapsed: The elapsed time to update by, usually in 1/60ths
     /// of a second.
     public func update(_ elapsed: JFloat) {
-        update(elapsed, withBodies: bodies)
+        update(elapsed, withBodies: bodies, joints: joints)
     }
     
     /// Internal updating method
-<<<<<<< HEAD
     /// The update may end up updating other bodies/joints that are not listed,
     /// as it sees fit (colliding/connected/etc.)
-    fileprivate func update(_ elapsed: JFloat, withBodies bodies: ContiguousArray<Body>) {
+    fileprivate func update(_ elapsed: JFloat, withBodies bodies: ContiguousArray<Body>, joints: ContiguousArray<BodyJoint>) {
         var _allAABB = AABB()
         
         for body in self.bodies {
             body._islandFlag = false
-=======
-    fileprivate func update(_ elapsed: JFloat, withBodies bodies: ContiguousArray<Body>, joints: ContiguousArray<BodyJoint>) {
-        // Update the bodies
-        for body in bodies {
             body.derivePositionAndAngle(elapsed)
             
             // Only update edge and normals pre-accumulation if the body has 
@@ -382,7 +377,6 @@
             }
             
             body.integrate(elapsed)
->>>>>>> b3ea47d1
             
             body.updateAABB(elapsed, forceUpdate: true)
             
@@ -392,7 +386,6 @@
             joint._islandFlag = false
         }
         
-<<<<<<< HEAD
         // Create collision quad-tree
         var quad = QuadTree<Body>(aabb: _allAABB)
         for body in self.bodies {
@@ -474,43 +467,6 @@
                             if !j.allowCollisions {
                                 return
                             }
-=======
-        let c = bodies.count
-        for (i, body1) in bodies.enumerated() {
-            innerLoop: for j in (i &+ 1)..<c {
-                let body2 = bodies[j]
-                
-                // bitmask filtering
-                if (body1.bitmask & body2.bitmask) == 0 {
-                    continue
-                }
-                
-                // another early-out - both bodies are static.
-                if (body1.isStatic && body2.isStatic) ||
-                    !bitmasksIntersect((body1.bitmaskX, body1.bitmaskY),
-                                       (body2.bitmaskX, body2.bitmaskY)) {
-                    continue
-                }
-                
-                // broad-phase collision via AABB.
-                // early out
-                if !body1.aabb.intersects(body2.aabb) {
-                    continue
-                }
-                
-                // early out - these bodies materials are set NOT to collide
-                if !materialPairs[body1.material][body2.material].collide {
-                    continue
-                }
-                
-                // Joints relationship: if one body is joined to another by a 
-                // joint, check the joint's rule for collision
-                for j in body1.joints {
-                    if j.bodyLink1.body == body1 && j.bodyLink2.body == body2 ||
-                       j.bodyLink2.body == body1 && j.bodyLink1.body == body2 {
-                        if !j.allowCollisions {
-                            continue innerLoop
->>>>>>> b3ea47d1
                         }
                     }
                     
@@ -637,9 +593,9 @@
     ///
     /// This will move/change the position of each body after iterations are done.
     ///
-    /// Performs collisions and joint resolving only of bodies in the provided
-    /// list, and other bodies that come in direct contact with them, resetting
-    /// the velocities to 0 before finishing.
+    /// Performs collisions and joint resolving of only the bodies/joints that
+    /// are related to the `bodies` array, and resets the velocities to 0 before
+    /// finishing.
     ///
     /// Only Body Joints that involve bodies contained within the passed body
     /// list are executed.
@@ -657,14 +613,30 @@
     public func relaxBodies(in bodies: [Body], timestep: JFloat, iterations: Int = 100) {
         relaxing = true
         
+        // Find all joints for the bodies
+        var joints: ContiguousArray<BodyJoint> = []
+        let existingJoints =
+            bodies.flatMap {
+                $0.joints
+            }.filter {
+                bodies.contains($0.bodyLink1.body) && bodies.contains($0.bodyLink2.body)
+            }
+        
+        // Gather joints
+        for joint in existingJoints {
+            if !joints.contains(joint) {
+                joints.append(joint)
+            }
+        }
+        
         for _ in 0...iterations {
-            update(timestep, withBodies: ContiguousArray(bodies))
+            update(timestep, withBodies: ContiguousArray(bodies), joints: joints)
         }
         
         relaxing = false
         
         // Reset all velocities
-        for body in self.bodies {
+        for body in bodies {
             for pointMass in body.pointMasses {
                 pointMass.velocity = .zero
             }
@@ -865,13 +837,8 @@
             
             // Check exceeding point-mass penetration - we ignore the collision,
             // then.
-<<<<<<< HEAD
             if(info.penetration > penetrationThreshold) {
                 world.collisionObserver?.bodyCollision(info, didExceedPenetrationThreshold: penetrationThreshold)
-=======
-            if info.penetration > penetrationThreshold {
-                self.collisionObserver?.bodyCollision(info, didExceedPenetrationThreshold: penetrationThreshold)
->>>>>>> b3ea47d1
                 continue
             }
             
@@ -941,153 +908,11 @@
         world.collisionList.append(contentsOf: collisionList)
     }
     
-<<<<<<< HEAD
     func add(body: Body) {
         assert(!bodies.contains(body))
         bodies.append(body)
-=======
-    /// Update bodies' bitmask for early collision filtering
-    fileprivate func updateBodyBitmask(_ body: Body) {
-        (body.bitmaskX, body.bitmaskY) = bitmask(for: body.aabb)
-    }
-    
-    /// Returns a set of X and Y bitmasks for filtering collision with objects
-    /// on the current world grid.
-    ///
-    /// Returns 0 if any axis of the AABB projected on the grid turn into NaN.
-    ///
-    /// - Parameter aabb: AABB to bitmask on.
-    /// - Returns: Horizontal and vertical bitmasks for the AABB on the current
-    /// world grid.
-    func bitmask(for aabb: AABB) -> (bitmaskX: Bitmask, bitmaskY: Bitmask) {
-        // In case the AABB represents invalid boundaries, return 0-ed out bitmasks
-        // that do not intersect any range
-        if aabb.minimum.x.isNaN || aabb.minimum.y.isNaN || aabb.maximum.x.isNaN || aabb.maximum.y.isNaN {
-            return (0, 0)
-        }
-        
-        let subdiv = JFloat(worldGridSubdivision)
-        
-        let minVec = max(.zero, min(Vector2(x: subdiv, y: subdiv), (aabb.minimum - worldLimits.minimum) * invWorldGridStep))
-        let maxVec = max(.zero, min(Vector2(x: subdiv, y: subdiv), (aabb.maximum - worldLimits.minimum) * invWorldGridStep))
-        
-        assert(minVec.x >= 0 && minVec.x <= subdiv && minVec.y >= 0 && minVec.y <= subdiv)
-        assert(maxVec.x >= 0 && maxVec.x <= subdiv && maxVec.y >= 0 && maxVec.y <= subdiv)
-        
-        var bitmaskX: Bitmask = 0
-        var bitmaskY: Bitmask = 0
-        
-        // In case the AABB is contained within invalid boundaries, return 0-ed
-        // out bitmasks that do not intersect any range
-        if minVec.x.isNaN || minVec.y.isNaN || maxVec.x.isNaN || maxVec.y.isNaN {
-            return (0, 0)
-        }
-        
-        for i in Int(minVec.x)...Int(maxVec.x) {
-            bitmaskX.setBitOn(atIndex: i)
-        }
-        
-        for i in Int(minVec.y)...Int(maxVec.y) {
-            bitmaskY.setBitOn(atIndex: i)
-        }
-        
-        return (bitmaskX, bitmaskY)
->>>>>>> b3ea47d1
-    }
-
-<<<<<<< HEAD
+    }
     func add(joint: BodyJoint) {
         joints.append(joint)
-=======
-// MARK: - Relaxation
-public extension World {
-    
-    /// Relaxes all bodies in this simulation so they match a more approximate
-    /// rest shape once simulation starts.
-    ///
-    /// This will move/change the position of each body after iterations are done.
-    ///
-    /// Performs collisions and joint resolving, and resets the velocities to 0
-    /// before finishing.
-    ///
-    /// All body joints/velocities/components are executed (except body components
-    /// w/ `relaxable == false`).
-    ///
-    /// - Parameters:
-    ///   - iterations: The number of iterations of relaxation to apply.
-    ///   - timestep: The timestep (in seconds) of each iteration.
-    ///
-    /// - Precondition: `iterations` > 0
-    public func relaxWorld(timestep: JFloat, iterations: Int = 100) {
-        relaxing = true
-        
-        for _ in 0...iterations {
-            update(timestep)
-        }
-        
-        relaxing = false
-        
-        // Reset all velocities
-        for body in bodies {
-            for pointMass in body.pointMasses {
-                pointMass.velocity = .zero
-            }
-        }
-    }
-    
-    /// Relaxes a list of bodies in this simulation so they match a more approximate
-    /// rest shape once simulation starts.
-    ///
-    /// This will move/change the position of each body after iterations are done.
-    ///
-    /// Performs collisions and joint resolving of only the bodies/joints that
-    /// are related to the `bodies` array, and resets the velocities to 0 before
-    /// finishing.
-    ///
-    /// Only Body Joints that involve bodies contained within the passed body
-    /// list are executed.
-    ///
-    /// All body joints/velocities/components are executed (except body components
-    /// w/ `relaxable == false`).
-    ///
-    /// - Parameters:
-    ///   - bodies: List of bodies to relax, Joints that involve a body within
-    /// this list and another body that is not are not resolved during relaxation.
-    ///   - iterations: The number of iterations of relaxation to apply.
-    ///   - timestep: The timestep (in seconds) of each iteration.
-    ///
-    /// - Precondition: `iterations` > 0
-    public func relaxBodies(in bodies: [Body], timestep: JFloat, iterations: Int = 100) {
-        relaxing = true
-        
-        // Find all joints for the bodies
-        var joints: ContiguousArray<BodyJoint> = []
-        let existingJoints =
-            bodies.flatMap {
-                $0.joints
-            }.filter {
-                bodies.contains($0.bodyLink1.body) && bodies.contains($0.bodyLink2.body)
-            }
-        
-        // Gather joints
-        for joint in existingJoints {
-            if !joints.contains(joint) {
-                joints.append(joint)
-            }
-        }
-        
-        for _ in 0...iterations {
-            update(timestep, withBodies: ContiguousArray(bodies), joints: joints)
-        }
-        
-        relaxing = false
-        
-        // Reset all velocities
-        for body in bodies {
-            for pointMass in body.pointMasses {
-                pointMass.velocity = .zero
-            }
-        }
->>>>>>> b3ea47d1
     }
 }