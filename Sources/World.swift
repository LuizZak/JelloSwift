--- conflicted
+++ resolved
@@ -590,27 +590,15 @@
                 Bmove = info.penetration * (A.mass / massSum)
             }
             
-<<<<<<< HEAD
-            if(A.mass.isFinite) {
+            if A.mass.isFinite {
                 bodyA.setPosition(A.position + info.normal * Amove, ofPointMassAt: info.bodyApm)
             }
             
-            if(B1.mass.isFinite) {
+            if B1.mass.isFinite {
                 bodyB.setPosition(B1.position - info.normal * (Bmove * b1inf), ofPointMassAt: info.bodyBpmA)
             }
-            if(B2.mass.isFinite) {
+            if B2.mass.isFinite {
                 bodyB.setPosition(B2.position - info.normal * (Bmove * b2inf), ofPointMassAt: info.bodyBpmB)
-=======
-            if A.mass.isFinite {
-                A.position += info.normal * Amove
-            }
-            
-            if B1.mass.isFinite {
-                B1.position -= info.normal * (Bmove * b1inf)
-            }
-            if B2.mass.isFinite {
-                B2.position -= info.normal * (Bmove * b2inf)
->>>>>>> b3ea47d1
             }
             
             if relDot <= 0.0001 && (A.mass.isFinite || b2MassSum.isFinite) {
@@ -627,13 +615,8 @@
                 let friction: JFloat = material.friction
                 let f: JFloat = (relVel • tangent) * friction / jDenom
                 
-<<<<<<< HEAD
-                if(A.mass.isFinite) {
+                if A.mass.isFinite {
                     bodyA.applyVelocity((info.normal * (j / A.mass)) - (tangent * (f / A.mass)), toPointMassAt: info.bodyApm)
-=======
-                if A.mass.isFinite {
-                    A.velocity += (info.normal * (j / A.mass)) - (tangent * (f / A.mass))
->>>>>>> b3ea47d1
                 }
                 
                 if b2MassSum.isFinite {
