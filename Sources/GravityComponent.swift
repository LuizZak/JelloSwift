--- conflicted
+++ resolved
@@ -23,19 +23,13 @@
     /// This force ignores mass by multiplying the gravity component by mass
     /// before applying the force, resulting in uniform velocity application in
     /// all bodies.
-<<<<<<< HEAD
-    public func accumulateExternalForces(on body: Body) {
-        for i in 0..<body.pointMasses.count {
-            body.applyForce(gravity * body.pointMasses[i].mass, toPointMassAt: i)
-=======
     public func accumulateExternalForces(on body: Body, relaxing: Bool) {
         if relaxing && !relaxable {
             return
         }
         
-        for point in body.pointMasses {
-            point.applyForce(of: gravity * point.mass)
->>>>>>> b3ea47d1
+        for i in 0..<body.pointMasses.count {
+            body.applyForce(gravity * body.pointMasses[i].mass, toPointMassAt: i)
         }
     }
     
