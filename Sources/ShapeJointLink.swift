//
//  BaseBodyJoint.swift
//  JelloSwift
//
//  Created by Luiz Fernando Silva on 06/03/15.
//  Copyright (c) 2015 Luiz Fernando Silva. All rights reserved.
//

#if os(macOS) || os(iOS)
    import Darwin.C
#elseif os(Linux)
    import Glibc
#endif

/// Represents a joint link that links to multiple point masses of a body
<<<<<<< HEAD
open class ShapeJointLink: JointLinkType {
=======
open class ShapeJointLink: JointLink {
    /// The point masses this joint is linked to
    fileprivate let _pointMasses: [PointMass]
    
>>>>>>> b3ea47d1
    /// The indices of this shape joint link
    fileprivate let _indexes: [Int]
    
    /// Gets the body that this joint link is linked to
    open fileprivate(set) unowned var body: Body
    
    /// Gets the type of joint this joint link represents
    open let linkType = LinkType.shape
    
    /// The offset to apply to the position of this shape joint, in body 
    /// coordinates
    open var offset = Vector2.zero
    
    /// Gets the position, in world coordinates, at which this joint links with 
    /// the underlying body
    open var position: Vector2 {
        var average = Vector2.zero
        
        for i in _indexes {
            average += body.pointMasses[i].position
        }
        
        return average / JFloat(_indexes.count) + offsetPosition
    }
    
    /// Offset position, calculated based on the owning body's angle
    fileprivate var offsetPosition: Vector2 {
        if offset == Vector2.zero {
            return Vector2.zero
        }
        
        return offset.rotated(by: body.derivedAngle)
    }
    
    /// Gets the velocity of the object this joint links to
    open var velocity: Vector2 {
        var average = Vector2.zero
        
        for i in _indexes {
            average += body.pointMasses[i].velocity
        }
        
        return average / JFloat(_indexes.count)
    }
    
    /// Gets the total mass of the subject of this joint link
    open var mass: JFloat {
        //return _pointMasses.reduce(0) { $0 + $1.mass }
        var sum: JFloat = 0
        
        for i in _indexes {
            sum += body.pointMasses[i].mass
        }
        
        return sum
    }
    
    /// Gets a value specifying whether the object referenced by this 
    /// JointLinkType is static
    open var isStatic: Bool {
        for i in _indexes {
            if(body.pointMasses[i].mass.isInfinite) {
                return true
            }
        }
        
        return false
    }
    
    /// Inits a new point joint link with the specified parameters
    public init(body: Body, pointMassIndexes: [Int]) {
        self.body = body
        _indexes = pointMassIndexes
    }
    
    /// Appies a given force to the subject of this joint link
    ///
    /// - parameter force: A force to apply to the subjects of this joint link
    open func applyForce(of force: Vector2) {
        let torqueF = offsetPosition • force.perpendicular()
        
        for i in _indexes {
            let p = body.pointMasses[i]
            let tempR = (p.position - position + offsetPosition).perpendicular()
            
            body.applyForce(force + tempR * torqueF, toPointMassAt: i)
        }
    }
    
    // TODO: Implement the function below to derive the angle of the shape's
    // angle
    
    /// Returns the average angle of the vertices of this ShapeJointLink, based 
    /// on the body's original shape's vertices
    fileprivate func angle() -> JFloat {
        var angle: JFloat = 0
        
        var originalSign = 1
        var originalAngle: JFloat = 0
        
        for i in _indexes {
            let pm = body.pointMasses[i]
            
            let baseNorm = body.baseShape[i].normalized()
            let curNorm  = (pm.position - body.derivedPos).normalized()
            
            var thisAngle = atan2(baseNorm.x * curNorm.y - baseNorm.y * curNorm.x, baseNorm • curNorm)
            
            if i == 0 {
                originalSign = (thisAngle >= 0.0) ? 1 : -1
                originalAngle = thisAngle
            } else {
                let diff = (thisAngle - originalAngle)
                let thisSign = (thisAngle >= 0.0) ? 1 : -1
                
                if abs(diff) > .pi && (thisSign != originalSign) {
                    if thisSign == -1 {
                        thisAngle = .pi + (.pi + thisAngle)
                    } else {
                        thisAngle = (.pi - thisAngle) - .pi
                    }
                }
            }
            
            angle += thisAngle
        }
        
        angle /= JFloat(_indexes.count)
        
        return angle
    }
}<|MERGE_RESOLUTION|>--- conflicted
+++ resolved
@@ -13,14 +13,7 @@
 #endif
 
 /// Represents a joint link that links to multiple point masses of a body
-<<<<<<< HEAD
-open class ShapeJointLink: JointLinkType {
-=======
 open class ShapeJointLink: JointLink {
-    /// The point masses this joint is linked to
-    fileprivate let _pointMasses: [PointMass]
-    
->>>>>>> b3ea47d1
     /// The indices of this shape joint link
     fileprivate let _indexes: [Int]
     
