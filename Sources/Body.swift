//
//  Body.swift
//  JelloSwift
//
//  Created by Luiz Fernando Silva on 07/08/14.
//  Copyright (c) 2014 Luiz Fernando Silva. All rights reserved.
//

#if os(macOS) || os(iOS)
    import Darwin.C
#elseif os(Linux)
    import Glibc
#endif

/// Performs a reference-equality against two Body instances.
/// Returns true iff lhs === rhs
public func ==(lhs: Body, rhs: Body) -> Bool {
    return lhs === rhs
}

/// Represents a soft body on the world
public final class Body: Equatable {
    /// List of edges on the body
    fileprivate(set) public var edges: [BodyEdge] = []
    
<<<<<<< HEAD
    /// List of point normals
    fileprivate(set) public var pointNormals: [Vector2] = []
    
=======
>>>>>>> b3ea47d1
    /// List of body joints this body participates in
    internal(set) public var joints: ContiguousArray<BodyJoint> = []
    
    /// The base shape for the body
    public var baseShape = ClosedShape()
    
    /// The global shape for the body - this is the same as the base shape, but
    /// rotated and translated around the world
    public var globalShape: [Vector2] = []
    
    /// The array of point masses for the body
    fileprivate(set) public var pointMasses: [PointMass] = []
    
    /// The scale for this body's shape
    public var scale = Vector2.unit
    
    /// The derived center position of this body - in world coordinates
    public fileprivate(set) var derivedPos = Vector2.zero
    
    /// The derived velocity of this body - in world coordinates. The derivation
    /// assumes the mean of the velocity of all the point masses
    public fileprivate(set) var derivedVel = Vector2.zero
    
    /// The velocity damping to apply to the body. Values closer to 0
    /// deaccelerate faster, values closer to 1 deaccelerate slower.
    /// 1 never deaccelerates. Values outside the range [0, 1] inclusive may
    /// introduce instability
    public var velDamping: JFloat = 0.999
    
    /// The array of body components for this body object
    fileprivate var components: ContiguousArray<BodyComponent> = []
    
    /// Gets the ammount of components in this body
    public var componentCount: Int {
        return components.count
    }
    
    
    // Both these properties are in radians:
    
    /// The derived rotation of the body, in radians
    public fileprivate(set) var derivedAngle: JFloat = 0
    
    /// Omega (ω) is the relative angular speed of the body, in radians/s
    public fileprivate(set) var derivedOmega: JFloat = 0
    
    // Utilize to calculate the omega for the body
    fileprivate var lastAngle: JFloat = 0
    
    /// Gets a list of vertices that represents the current position of each
    /// PointMass in this body
    public var vertices: [Vector2] {
        return pointMasses.map { $0.position }
    }
    
    /// The axis-aligned bounding box for this body's point masses.
    /// Will be slighly expanded to include the velocity of the points, in case
    /// this body is kinematic, so it won't always match exactly the position of
    /// the point masses.
    public var aabb = AABB()
    
    /// The index of the material in the world material array to use for this
    /// body.
    public var material = 0
    
    /// Whether this body is static.
    public var isStatic = false
    
    /// Whether this body is kinematic - kinematic bodies do not rotate or move
    /// their base shape, so they always appear to not move, like a static body,
    /// but can be squished and moved, like a dynamic body. This effectively
    /// sticks their globalShape to always be around the current derived
    /// position (see `setPositionAngle`).
    public var isKinematic = false
    
    /// Whether this body is pinned - pinned bodies rotate around their axis,
    /// but try to remain in place, like a kinematic body.
    public var isPined = false
    
    /// Whether the body is able to rotate while moving.
    public var freeRotate = true
    
    /// A free field that can be used to attach custom objects to a soft body
    /// instance.
    public var objectTag: Any? = nil
    
    /// The colision bitmask for this body.
    public var bitmask: Bitmask = 0xFFFFFFFF
    
    /// The X-axis bitmask for the body - used for collision filtering.
    public var bitmaskX: Bitmask = 0
    /// The Y-axis bitmask for the body - used for collision filtering.
    public var bitmaskY: Bitmask = 0
    
    /// Whether this body's bitmaskX & bitmaskY are stale.
    /// Used to avoid recalculating bitmasks
    internal var _bitmasksStale: Bool = true
    
    /// Initializes a new Body instance with a given set of properties.
    ///
    /// - Parameters:
    ///   - world: World to add this body to. Can be omitted to not add it to any
    /// world yet.
    ///   - shape: Closed shape that represents this body's rest shape.
    ///   - pointMasses: An array of masses for each point mass created from the
    /// provided `shape` parameter. If an array of `.count == 1` is provided, that
    /// one mass value is used for all point masses; otherwise length must be
    /// the same as `shape.localVertices.count`, otherwise remaining point masses
    /// will have a default mass of 1.
    ///   - position: Center position for body's shape.
    ///   - angle: Angle - in radians - to initially rotate body with.
    ///   - scale: Scale of body`s rest shape. Is applied on `shape` value to
    /// calculate final rest shape of the body. Defaults to 1.
    ///   - kinematic: Whether this body is kinematic; that is, whether it can
    /// have its base shape move around. If false, only point masses move around
    /// the body's center, but this center remains static in place.
    ///   - components: Array of body component creators to add to this body.
    public init(world: World? = nil, shape: ClosedShape, pointMasses: [JFloat] = [1],
                position: Vector2 = Vector2.zero, angle: JFloat = 0,
                scale: Vector2 = Vector2.unit, kinematic: Bool = false,
                components: [BodyComponentCreator] = []) {
        aabb = AABB()
        derivedPos = position
        derivedAngle = angle
        derivedVel = Vector2.zero
        derivedOmega = 0
        lastAngle = derivedAngle
        self.scale = scale
        material = 0
        isStatic = false
        isKinematic = kinematic
        setShape(shape)
        
        var points = pointMasses
        
        if points.count == 1 {
            points = .init(repeating: pointMasses[0], count: self.pointMasses.count)
        }
        
        setMass(fromList: points)
        
        updateAABB(0, forceUpdate: true)
        
        world?.addBody(self)
        
        // Add the components now
        components.forEach { $0.attach(to: self) }
    }
    
    /// Adds a body component to this body.
    @discardableResult
    public func addComponent(ofType componentType: BodyComponent.Type) -> BodyComponent {
        let instance = componentType.init()
        
        components.append(instance)
        
        instance.prepare(self)
        
        return instance
    }
    
    /// Gets a component on this body that matches the given component type.
    ///
    /// If no matching components are found, `nil` is returned instead.
    public func component<T: BodyComponent>(ofType componentType: T.Type) -> T? {
        for comp in components {
            if let comp = comp as? T {
                return comp
            }
        }
        
        return nil
    }
    
    /// Gets the body component of a specified type in this body and calls a
    /// closure passing it as its parameter.
    ///
    /// Returns without calling the closure, if the body component is not found.
    public func withComponent<T: BodyComponent>(ofType type: T.Type = T.self, do block: (T) throws -> Void) rethrows {
        guard let comp = component(ofType: T.self) else {
            return
        }
        
        try block(comp)
    }
    
    /// Removes a component from this body.
    public func removeComponent<T: BodyComponent>(ofType componentType: T.Type) {
        for (i, comp) in components.enumerated() {
            if comp is T {
                components.remove(at: i)
                break
            }
        }
    }
    
    /// Updates the edges and normals of this body.
    public func updateEdgesAndNormals() {
        updateEdges()
        updateNormals()
    }
    
    /// Updates the cached edge information of the body.
    public func updateEdges() {
        let c = pointMasses.count
        
        // Maintain the edge count the same as the point mass count
        if edges.count != c {
            edges = .init(repeating: BodyEdge(), count: c)
        }
        
        for (i, curP) in pointMasses.enumerated() {
            let j = (i &+ 1) % c
            let nextP = pointMasses[j]
            
            edges[i] = BodyEdge(edgeIndex: i, startPointIndex: i,
                                endPointIndex: j, start: curP.position,
                                end: nextP.position)
        }
    }
    
    /// Updates the point normals of the body.
    public func updateNormals() {
        guard var prev = edges.last else { return }
        
        for (i, curEdge) in edges.enumerated() {
            let edge1N = prev.difference
            let edge2N = curEdge.difference
            
            let sum = (edge1N + edge2N)
            
            // Edges are exactly 180º to each other - normal should be the first
            // edge's vector, then
            if sum == .zero {
                pointMasses[i].normal = edge1N
            } else {
                pointMasses[i].normal = sum.perpendicular().normalized()
            }
        
            prev = curEdge
        }
    }
    
    /// Updates a single edge in this body.
    public func updateEdge(_ edgeIndex: Int) {
        let j = (edgeIndex &+ 1) % pointMasses.count
        
        let curP = pointMasses[edgeIndex]
        let nextP = pointMasses[j]
        
        edges[edgeIndex] = BodyEdge(edgeIndex: edgeIndex,
                                    startPointIndex: edgeIndex,
                                    endPointIndex: j, start: curP.position,
                                    end: nextP.position)
    }
    
    /// Updates the AABB for this body, including padding for velocity given a
    /// timestep.
    ///
    /// This function is called by `World.update()`, so the user should not need
    /// this in most cases.
    /// 
    /// - parameter elapsed:
    ///     The elapsed time to update by, usually in seconds
    ///
    /// - parameter forceUpdate:
    ///     Whether to force the update of the body, even if it's a static body.
    public func updateAABB(_ elapsed: JFloat, forceUpdate: Bool) {
        guard !isStatic || forceUpdate else {
            return
        }
        
        aabb.clear()
        
        for point in pointMasses {
            aabb.expand(toInclude: point.position)
            
            if !isStatic {
                aabb.expand(toInclude: point.position + point.velocity * elapsed)
            }
        }
        
        _bitmasksStale = true
    }
    
    /// Sets the shape of this body to a new ClosedShape object.  This function
    /// will remove any existing PointMass objects, and replace them with new
    /// ones IF the new shape has a different vertex count than the previous
    /// one. In this case the mass for each newly added point mass will be set
    /// zero. Otherwise the shape is just updated, not affecting the existing
    /// PointMasses.
    public func setShape(_ shape: ClosedShape) {
        baseShape = shape
        
        globalShape = [Vector2](repeating: Vector2.zero,
                                count: shape.localVertices.count)
        
        let matrix = Vector2.matrix(scalingBy: scale,
                                    rotatingBy: derivedAngle,
                                    translatingBy: derivedPos)
        
        baseShape.transformVertices(&globalShape, matrix: matrix)
        
        if baseShape.localVertices.count != pointMasses.count {
            pointMasses = []
            pointMasses.reserveCapacity(baseShape.localVertices.count)
            for i in 0..<baseShape.localVertices.count {
                pointMasses.append(PointMass(mass: 0.0, position: globalShape[i]))
            }
        }
        
        components.forEach { $0.prepare(self) }
        
        updateEdges()
        
        _bitmasksStale = true
    }
    
    /// Sets the mass for all the PointMass objects in this body.
    public func setMassAll(_ mass: JFloat) {
        for i in 0..<pointMasses.count {
            pointMasses[i].mass = mass
        }
        
        isStatic = mass.isInfinite
    }
    
    /// Sets the mass for a single PointMass individually.
    public func setMassForPointMass(atIndex index: Int, mass: JFloat) {
        pointMasses[index].mass = mass
        
        // Re-evaluate whether body is static
        isStatic = pointMasses.any { $0.mass.isInfinite }
    }
    
    /// Sets the mass for all the point masses from a list of masses.
    /// In case the array count is bigger than the point mass count, it only
    /// sets up to the count of masses in the array, if larger, it sets the
    /// matching masses for all point masses, and ignores the rest of the array.
    public func setMass(fromList masses: [JFloat]) {
        for (mass, i) in zip(masses, 0..<pointMasses.count) {
            pointMasses[i].mass = mass
        }
        
        // Re-evaluate whether body is static
        isStatic = pointMasses.any { $0.mass.isInfinite }
    }
    
    /// Sets the position and angle of the body manually.
    ///
    /// Setting the position and angle resets the current shape to the original
    /// base shape of the object.
    public func setPositionAngle(_ pos: Vector2, angle: JFloat, scale: Vector2) {
        let matrix = Vector2.matrix(scalingBy: scale, rotatingBy: angle, translatingBy: pos)
        
        baseShape.transformVertices(&globalShape, matrix: matrix)
        
        for (global, i) in zip(globalShape, 0..<pointMasses.count) {
            pointMasses[i].position = global
        }
        
        updateEdges()
        
        derivedPos = pos
        derivedAngle = angle
        
        // Forcefully update the AABB when changing shapes
        if isStatic {
            updateAABB(0, forceUpdate: true)
        }
        
        _bitmasksStale = true
    }
    
    /// Derives the global position and angle of this body, based on the average
    /// of all the points.
    ///
    /// This updates the DerivedPosision, DerivedAngle, and DerivedVelocity
    /// properties.
    ///
    /// This is called by `World.update()`, so usually a user does not need to
    /// call this. Instead you can juse access the `derivedPosition`, `DerivedAngle`,
    /// `derivedVelocity`, and `derivedOmega` properties.
    public func derivePositionAndAngle(_ elapsed: JFloat) {
        // No need if this is a static body, or kinematically controlled.
        if isStatic || isKinematic {
            return
        }
        
        let currentDerivedPosition = PointMass.averagePosition(of: pointMasses)
        
        if !isPined {
            // Find the geometric center and average velocity
            derivedPos = currentDerivedPosition
            derivedVel = PointMass.averageVelocity(of: pointMasses)
        }
            
        if !freeRotate {
            return
        }
        
        let meanPos = isPined ? currentDerivedPosition : derivedPos
        
        // find the average angle of all of the masses.
        var angle: JFloat = 0
    
        var originalSign = 1
        var originalAngle: JFloat = 0
        
        let c = pointMasses.count
        var first = true
        for (base, pm) in zip(baseShape, pointMasses) {
            let baseNorm = base.normalized()
            let curNorm  = (pm.position - meanPos).normalized()
            
            var thisAngle = atan2(baseNorm.x * curNorm.y - baseNorm.y * curNorm.x, baseNorm • curNorm)
            
            if first {
                originalSign = (thisAngle >= 0.0) ? 1 : -1
                originalAngle = thisAngle
                
                first = false
            } else {
                let diff = (thisAngle - originalAngle)
                let thisSign = (thisAngle >= 0.0) ? 1 : -1
                
                if abs(diff) > .pi && (thisSign != originalSign) {
                    if thisSign == -1 {
                        thisAngle = .pi + (.pi + thisAngle)
                    } else {
                        thisAngle = (.pi - thisAngle) - .pi
                    }
                }
            }
            
            angle += thisAngle
        }
        
        angle /= JFloat(c)
    
        derivedAngle = angle
        
        // now calculate the derived Omega, based on change in angle over time.
        var angleChange = (derivedAngle - lastAngle)
    
        if (angleChange < 0 ? -angleChange : angleChange) >= .pi {
            if (angleChange < 0) {
                angleChange = angleChange + (.pi * 2)
            } else {
                angleChange = angleChange - (.pi * 2)
            }
        }
    
        derivedOmega = angleChange / elapsed
    
        lastAngle = derivedAngle
    }
    
    /// This function should add all internal forces to the Force member
    /// variable of each PointMass in the body.
    ///
    /// These should be forces that try to maintain the shape of the body.
    public func accumulateInternalForces(relaxing: Bool = false) {
        for component in components {
            component.accumulateInternalForces(in: self, relaxing: relaxing)
        }
    }
    
    /// This function should add all external forces to the Force member
    /// variable of each PointMass in the body.
    ///
    /// These are external forces acting on the PointMasses, such as gravity,
    /// etc.
    public func accumulateExternalForces(relaxing: Bool = false) {
        for component in components {
            component.accumulateExternalForces(on: self, relaxing: relaxing)
        }
    }
    
    /// Integrates the point masses for this Body.
    /// Ignored, if body is static.
    public func integrate(_ elapsed: JFloat) {
        if isStatic {
            return
        }
        
        for i in 0..<pointMasses.count {
            pointMasses[i].integrate(elapsed)
        }
        
        _bitmasksStale = true
    }
    
    /// Applies the velocity damping to the point masses.
    /// Ignored, if body is static.
    public func dampenVelocity(_ elapsed: JFloat) {
        if isStatic {
            return
        }
        
        for i in 0..<pointMasses.count {
            let pointMass = pointMasses[i]
            
            applyVelocity(-(pointMass.velocity - (pointMass.velocity * velDamping)) * (elapsed * 200), toPointMassAt: i)
        }
    }
    
    /// Applies a rotational clockwise torque of a given force on this body.
    /// Ignored, if body is static.
    public func applyTorque(of force: JFloat) {
        if isStatic {
            return
        }
        
        // Accelerate the body
        for i in 0..<pointMasses.count {
            let pm = pointMasses[i]
            let diff = (pm.position - derivedPos).normalized().perpendicular()
            
            applyForce(diff * force, toPointMassAt: i)
        }
    }
    
    /// Sets the angular velocity for this body.
    /// Ignored, if body is static.
    ///
    /// The method keeps the average velocity of the point masses the same during
    /// the proceedure.
    public func setAngularVelocity(_ vel: JFloat) {
        if isStatic {
            return
        }
        
        // Accelerate the body
        for (i, pm) in pointMasses.enumerated() {
            let diff = (pm.position - derivedPos).normalized().perpendicular()
            
            setVelocity(derivedVel + diff * vel, ofPointMassAt: i)
        }
    }
    
    /// Accumulates the angular velocity for this body
    public func addAngularVelocity(_ vel: JFloat) {
        if isStatic {
            return
        }
        
        // Accelerate the body
        for (i, pm) in pointMasses.enumerated() {
            let diff = (pm.position - derivedPos).normalized().perpendicular()
            
            applyVelocity(diff * vel, toPointMassAt: i)
        }
    }
    
    /// Returns whether a global point is inside this body.
    public func contains(_ pt: Vector2) -> Bool {
        // Check if the point is inside the AABB
        if !aabb.contains(pt) {
            return false
        }
        
        // basic idea: draw a line from the point to a point known to be outside
        // the body. count the number of lines in the polygon it intersects. 
        // if that number is odd, we are inside. 
        // if it's even, we are outside.
        // in this implementation we will always use a line that moves off in
        // the X direction from the point to simplify things.
        let endPt: Vector2
        
        // line we are testing against goes from pt -> endPt.
        var inside = false
        
        // If the line lies to the left of the body, apply the test going from
        // the point to the left this way we may end up reducing the total
        // ammount of edges to test against.
        // This basic assumption may not hold for every body, but for most
        // bodies (specially round), this may hold true most of the time.
        if pt.x < aabb.midX {
            endPt = Vector2(x: aabb.minimum.x - 0.1, y: pt.y)
            
            for e in edges {
                let edgeSt = e.start
                let edgeEnd = e.end
                
                // perform check now...
                
                // The edge lies completely to the right of our imaginary line
                if edgeSt.x > pt.x && edgeEnd.x > pt.x {
                    continue
                }
                
                // Check if the edge crosses the imaginary horizontal line from
                // top to bottom or bottom to top
                if ((edgeSt.y <= pt.y) && (edgeEnd.y > pt.y)) || ((edgeSt.y > pt.y) && (edgeEnd.y <= pt.y)) {
                    // this line crosses the test line at some point... does it 
                    // do so within our test range?
                    let slope = (edgeEnd.x - edgeSt.x) / (edgeEnd.y - edgeSt.y)
                    let hitX = edgeSt.x + ((pt.y - edgeSt.y) * slope)
                    
                    if ((hitX <= pt.x) && (hitX >= endPt.x)) {
                        inside = !inside
                    }
                }
            }
        } else {
            endPt = Vector2(x: aabb.maximum.x + 0.1, y: pt.y)
            
            for e in edges {
                let edgeSt = e.start
                let edgeEnd = e.end
                
                // perform check now...
                
                // The edge lies completely to the left of our imaginary line
                if edgeSt.x < pt.x && edgeEnd.x < pt.x {
                    continue
                }
                
                // Check if the edge crosses the imaginary horizontal line from
                // top to bottom or bottom to top
                if ((edgeSt.y <= pt.y) && (edgeEnd.y > pt.y)) || ((edgeSt.y > pt.y) && (edgeEnd.y <= pt.y)) {
                    // this line crosses the test line at some point... does it
                    // do so within our test range?
                    let slope = (edgeEnd.x - edgeSt.x) / (edgeEnd.y - edgeSt.y)
                    let hitX = edgeSt.x + ((pt.y - edgeSt.y) * slope)
                    
                    if ((hitX >= pt.x) && (hitX <= endPt.x)) {
                        inside = !inside
                    }
                }
            }
        }
        
        return inside
    }
    
    /// Returns whether the given line consisting of two points intersects this
    /// body.
    public func intersectsLine(from start: Vector2, to end: Vector2) -> Bool {
        // Create and test against a temporary line AABB
        if !aabb.intersects(AABB(min: min(start, end), max: max(start, end))) {
            return false
        }
        
        // Test each edge against the line
        for edge in edges {
            if lineIntersect(lineA: (start, end), lineB: (edge.start, edge.end)) != nil {
                return true
            }
        }
        
        return false
    }
    
    /// Tests a ray starting and ending at a given interval, returning the point
    /// at which the ray intersects this body the closest to `start`.
    ///
    /// If the ray does not crosses this body, `nil` is returned, instead.
    public func raycast(from start: Vector2, to end: Vector2) -> Vector2? {
        // Test against minimal ray AABB
        if !aabb.intersects(AABB(of: start, end)) {
            return nil
        }
        
        // Test each edge against the line
        var p1 = Vector2.zero
        var p2 = Vector2.zero
        
        var closestHit: Vector2?
        
        for e in edges {
            p1 = e.start
            p2 = e.end
            
            if let (p, _, _) = lineIntersect(lineA: (start, closestHit ?? end), lineB: (p1, p2)) {
                closestHit = p
            }
        }
        
        return closestHit
    }
    
    /// Given a global point, finds the closest point on an edge of a specified
    /// index, returning the squared distance to the edge found.
    ///
    /// - Precondition: Body has `pointMass.count > 0`.
    ///
    /// - Parameters:
    ///   - pt: The point to get the closest edge of, in world coordinates
    ///   - edgeNum: The index of the edge to search
    /// - Returns: A tuple containing the results of the test, with fields:
    ///      - **hitPoint**: The closest point in the edge to the global
    /// point provided
    ///      - **normal**: A unit vector containing information about the
    /// normal of the edge found
    ///      - **edgeD**: The ratio of the edge where the point was grabbed,
    /// [0-1] inclusive
    ///      - **distance**: The squared distance to the closest edge found
    public func closestPointSquared(to pt: Vector2, onEdge edgeNum: Int) -> (hitPoint: Vector2, normal: Vector2, edgeD: JFloat, distance: JFloat) {
        assert(pointMasses.count > 0)
        
        var hitPt: Vector2 = .zero
        var normal: Vector2 = .zero
        var edgeD: JFloat = 0
        
        var dist: JFloat = 0
        
        let edge = edges[edgeNum]
        
        let ptA = edge.start
        let ptB = edge.end
        
        let toP = pt - ptA
        
        // normal
        normal = edge.normal
        
        // calculate the distance!
        let x = toP • edge.difference
        
        if (x <= 0.0) {
            // x is outside the line segment, distance is from pt to ptA.
            dist = pt.distanceSquared(to: ptA)
            
            hitPt = ptA
            
            edgeD = 0
        } else if (x >= edge.length) {
            // x is outside of the line segment, distance is from pt to ptB.
            dist = pt.distanceSquared(to: ptB)
            
            hitPt = ptB
            
            edgeD = 1
        } else {
            // point lies somewhere on the line segment.
            let pd = (toP • edge.normal)
            dist = pd * pd
            
            hitPt = ptA + (edge.difference * x)
            edgeD = x / edge.length
        }
        
        return (hitPt, normal, edgeD, dist)
    }
    
    /// Given a global point, finds the closest point on an edge of a specified
    /// index, returning the distance to the edge found.
    ///
    /// - Precondition: Body has `pointMass.count > 0`.
    ///
    /// - Parameters:
    ///   - pt: The point to get the closest edge of, in world coordinates
    ///   - edgeNum: The index of the edge to search
    /// - Returns: A tuple containing the results of the test, with fields:
    ///      - **hitPoint**: The closest point in the edge to the global
    /// point provided
    ///      - **normal**: A unit vector containing information about the
    /// normal of the edge found
    ///      - **edgeD**: The ratio of the edge where the point was grabbed,
    /// [0-1] inclusive
    ///      - **distance**: The distance to the closest edge found
    public func closestPoint(to pt: Vector2, onEdge edgeNum: Int) -> (hitPoint: Vector2, normal: Vector2, edgeD: JFloat, distance: JFloat) {
        let result = closestPointSquared(to: pt, onEdge: edgeNum)
        
        return (result.hitPoint, result.normal, result.edgeD, sqrt(result.distance))
    }
    
    /// Given a global point, finds the point on this body that is closest to the
    /// given global point, and if it's an edge, information about the edge it
    /// resides on.
    ///
    /// - Precondition: Body has `pointMass.count > 0`.
    ///
    /// - Parameter pt: The point to get the closest edge of, in world coordinates
    /// - Returns:  A tuple containing the results of the test, with fields:
    ///      - **hitPoint**: The closest point in the edge to the global
    /// point provided
    ///      - **normal**: A unit vector containing information about the
    /// normal of the edge found
    ///      - **pointA**: The index of the first point of the edge
    ///      - **pointB**: The index of the second point of the edge
    ///      - **edgeD**: The ratio of the edge where the point was grabbed,
    /// [0-1] inclusive
    ///      - **distance**: The distance to the closest edge found
    public func closestPoint(to pt: Vector2) -> (hitPoint: Vector2, normal: Vector2, pointA: Int, pointB: Int, edgeD: JFloat, distance: JFloat) {
        assert(pointMasses.count > 0)
        
        var pointA = -1
        var pointB = -1
        var edgeD: JFloat = 0
        var normal: Vector2 = .zero
        var hitPt: Vector2 = .zero
        
        var closestD = JFloat.infinity
        
        let c = pointMasses.count
        for i in 0..<c {
            let (tempHit, tempNorm, tempEdgeD, dist) = closestPointSquared(to: pt, onEdge: i)
            
            if dist < closestD {
                closestD = dist
                pointA = i
                pointB = (i &+ 1) % c
                
                edgeD = tempEdgeD
                normal = tempNorm
                hitPt = tempHit
            }
        }
        
        return (hitPt, normal, pointA, pointB, edgeD, sqrt(closestD))
    }
    
    
    /// Returns the closest point to the given position on an edge of the body's
    /// shape.
    ///
    /// The position must be in world coordinates.
    ///
    /// The tolerance is the distance to the edge that will be ignored if larget
    /// than that.
    ///
    /// Returns nil if boy has no edges, or a tuple of the parameters that can be
    /// used to track down the shape's edge.
    ///
    /// - Parameters:
    ///   - pt: The point to get the closest edge of, in world coordinates
    ///   - tolerance: A tolerance distance for the edges detected - any edge
    ///         farther than this distance is ignored
    /// - Returns: A tuple containing information about the edge, if it was
    /// found, or nil if none was found.
    /// Contents of the tuple:
    ///     - **edgePosition**: The edge's closest position to the point provided
    ///     - **edgeRatio**: The ratio of the edge where the point was grabbed, 
    /// [0-1] inclusive
    ///     - **edgePoint1**: The first point mass on the edge
    ///     - **edgePoint2**: The second point mass on the edge
<<<<<<< HEAD
    public func closestEdge(to pt: Vector2, withTolerance tolerance: JFloat = JFloat.infinity) -> (edgePosition: Vector2, edgeRatio: JFloat, edgePoint1: Int, edgePoint2: Int)? {
        if(pointMasses.count == 0) {
=======
    public func closestEdge(to pt: Vector2, withTolerance tolerance: JFloat = JFloat.infinity) -> (edgePosition: Vector2, edgeRatio: JFloat, edgePoint1: PointMass, edgePoint2: PointMass)? {
        if edges.count == 0 || pointMasses.count == 0 {
>>>>>>> b3ea47d1
            return nil
        }
        
        var found = false
        var closestP1 = 0// pointMasses[0]
        var closestP2 = 0// closestP1
        var edgePosition = Vector2.zero
        var edgeRatio: JFloat = 0
        var closestD = JFloat.infinity
        
        for edge in edges {
            let pm = pointMasses[edge.startPointIndex]
            
            let adotb = ((pm.position - pt) • edge.difference).clamped(minimum: 0, maximum: edge.length)
            
            // Apply the dot product to the normalized vector - this projects
            // the point on top of the edge
            let d = edge.difference * adotb
            
            let dis = pt - (pm.position - d)
            
            // Test the distances
            let curD = dis.magnitude
            
            if curD < closestD && curD < tolerance {
                found = true
                closestP1 = edge.startPointIndex
                closestP2 = edge.endPointIndex
                edgePosition = pm.position - d
                edgeRatio = adotb / edge.length
                closestD = curD
            }
        }
        
        if found {
            return (edgePosition, edgeRatio, closestP1, closestP2)
        }
        
        return nil
    }
    
    /// Find the closest PointMass index in this body, given a global point
<<<<<<< HEAD
    /// - precondition: There is at least one point mass in this body
    public func closestPointMass(to pos: Vector2) -> (point: Int, distance: JFloat) {
=======
    ///
    /// - Precondition: Body has `pointMass.count > 0`.
    public func closestPointMass(to pos: Vector2) -> (point: PointMass, distance: JFloat) {
>>>>>>> b3ea47d1
        assert(pointMasses.count > 0)
        
        var closestSQD = JFloat.greatestFiniteMagnitude
        var closest: Int!
        
        for (i, point) in pointMasses.enumerated() {
            let thisD = pos.distanceSquared(to: point.position)
            
            if thisD < closestSQD {
                closestSQD = thisD
                closest = i
            }
        }
        
        return (closest, sqrt(closestSQD))
    }
    
    /// Applies a global force to all the point masses in this body at the
    /// specified point, in world coordinates.
    ///
    /// Applying a force with any position off-center of the body (different than
    /// `derivedPos`) will result in an additional torque being applied to the
    /// body, making it spin.
    ///
    /// Ignored, if body is static.
    ///
    /// - Parameters:
    ///   - force: The point to apply the force, in world coordinates.
    /// Specify .derivedPos to apply a force at the exact center of the body
    ///   - pt: The force to apply to the point masses in this body
    public func applyForce(_ force: Vector2, atGlobalPoint pt: Vector2) {
        if isStatic {
            return
        }
        
        let torqueF = (derivedPos - pt) • force.perpendicular()
        
        for i in 0..<pointMasses.count {
            let point = pointMasses[i]
            let tempR = (point.position - pt).perpendicular()
            
            applyForce(force + tempR * torqueF, toPointMassAt: i)
        }
    }
    
    /// Adds a velocity vector to all the point masses in this body.
    /// Does nothing, if body is static.
    ///
    /// - Parameter velocity: The velocity to add to all the point masses in this
    /// body
    public func addVelocity(_ velocity: Vector2) {
        if isStatic {
            return
        }
        
        for i in 0..<pointMasses.count {
            applyVelocity(velocity, toPointMassAt: i)
        }
    }
    
    /// Modifies the average velocity of all point masses to a certain value.
    /// The method keeps the individual difference of velocity between the point
    /// masses and the average body velocity while making the operation.
    /// Does nothing, if body is static.
    ///
    /// - Parameter velocity: The velocity to set. Set as `.zero` to reset average
    /// velocity of the body to 0.
    public func setAverageVelocity(_ velocity: Vector2) {
        if isStatic {
            return
        }
        
        for (i, pointMass) in pointMasses.enumerated() {
            let diff = pointMass.velocity - derivedVel
            
            setVelocity(velocity + diff, ofPointMassAt: i)
        }
    }
}

extension Body {
    
    public func applyForce(_ force: Vector2, toPointMassAt index: Int) {
        pointMasses[index].applyForce(of: force)
    }
    
    public func applyVelocity(_ velocity: Vector2, toPointMassAt index: Int) {
        pointMasses[index].velocity += velocity
    }
    
    public func setVelocity(_ velocity: Vector2, ofPointMassAt index: Int) {
        pointMasses[index].velocity = velocity
    }
    
    public func setPosition(_ position: Vector2, ofPointMassAt index: Int) {
        pointMasses[index].position = position
        
        _bitmasksStale = true
    }
}<|MERGE_RESOLUTION|>--- conflicted
+++ resolved
@@ -23,12 +23,6 @@
     /// List of edges on the body
     fileprivate(set) public var edges: [BodyEdge] = []
     
-<<<<<<< HEAD
-    /// List of point normals
-    fileprivate(set) public var pointNormals: [Vector2] = []
-    
-=======
->>>>>>> b3ea47d1
     /// List of body joints this body participates in
     internal(set) public var joints: ContiguousArray<BodyJoint> = []
     
@@ -868,13 +862,8 @@
     /// [0-1] inclusive
     ///     - **edgePoint1**: The first point mass on the edge
     ///     - **edgePoint2**: The second point mass on the edge
-<<<<<<< HEAD
     public func closestEdge(to pt: Vector2, withTolerance tolerance: JFloat = JFloat.infinity) -> (edgePosition: Vector2, edgeRatio: JFloat, edgePoint1: Int, edgePoint2: Int)? {
-        if(pointMasses.count == 0) {
-=======
-    public func closestEdge(to pt: Vector2, withTolerance tolerance: JFloat = JFloat.infinity) -> (edgePosition: Vector2, edgeRatio: JFloat, edgePoint1: PointMass, edgePoint2: PointMass)? {
         if edges.count == 0 || pointMasses.count == 0 {
->>>>>>> b3ea47d1
             return nil
         }
         
@@ -917,14 +906,8 @@
     }
     
     /// Find the closest PointMass index in this body, given a global point
-<<<<<<< HEAD
     /// - precondition: There is at least one point mass in this body
     public func closestPointMass(to pos: Vector2) -> (point: Int, distance: JFloat) {
-=======
-    ///
-    /// - Precondition: Body has `pointMass.count > 0`.
-    public func closestPointMass(to pos: Vector2) -> (point: PointMass, distance: JFloat) {
->>>>>>> b3ea47d1
         assert(pointMasses.count > 0)
         
         var closestSQD = JFloat.greatestFiniteMagnitude
