//
//  RestDistance.swift
//  Pods
//
//  Created by Luiz Fernando Silva on 28/04/17.
//
//

/// Specifies a rest distance for a body joint or sprint.
/// Distances can either be fixed by a distance, or ranged so forces only apply
/// when distance is outside a tolerance range.
public enum RestDistance: ExpressibleByFloatLiteral, ExpressibleByIntegerLiteral {
    
    /// Fixed distance
    case fixed(JFloat)
    
    /// Distance is ranged between a minimum and maximum value
    case ranged(min: JFloat, max: JFloat)
    
    /// Returns the minimum distance for this rest distance.
    /// If the current value is .fixed, this method always returns the rest
    /// distance it represents, if .ranged, it returns its min value.
    ///
    /// Setting this value updates the `.fixed` value, or in case of `.ranged`
    /// it updates the minimum distance value.
    public var minimumDistance: JFloat {
        get {
            switch(self) {
            case .fixed(let value),
                 .ranged(let value, _):
                return value
            }
        }
        set {
            switch self {
            case .fixed:
                self = .fixed(newValue)
            case .ranged(_, let max):
                self = .ranged(min: newValue, max: max)
            }
        }
    }
    
    /// Returns the maximum distance for this rest distance.
    /// If the current value is .fixed, this method always returns the rest
    /// distance it represents, if .ranged, it returns its max value
    ///
    /// Setting this value updates the `.fixed` value, or in case of `.ranged`
    /// it updates the maximum distance value.
    public var maximumDistance: JFloat {
        get {
            switch(self) {
            case .fixed(let value),
                 .ranged(_, let value):
                return value
            }
        }
        set {
            switch self {
            case .fixed:
                self = .fixed(newValue)
            case .ranged(let min, _):
                self = .ranged(min: min, max: newValue)
            }
        }
    }
    
    public init(integerLiteral value: Int) {
        self = .fixed(JFloat(value))
    }
    
    public init(floatLiteral value: Double) {
        self = .fixed(JFloat(value))
    }
    
    /// Returns whether a given range is within the range of this rest
    /// distance.
    /// If the current value is .fixed, this does an exact equality
    /// operation, if .ranged, it performs `value > min && value < max`
    public func inRange(value: JFloat) -> Bool {
        switch(self) {
        case .fixed(let d):
            return value == d
        case .ranged(let min, let max):
            return value > min && value < max
        }
    }
    
    /// Clamps a given value to be within the range of this rest distance.
    /// If the current value is .fixed, this method always returns the rest
    /// distance it represents, if .ranged, it performs
    /// `max(minValue, min(maxValue, value))`
    public func clamp(value: JFloat) -> JFloat {
        switch(self) {
        case .fixed(let d):
            return d
        case .ranged(let min, let max):
            return Swift.max(min, Swift.min(max, value))
        }
    }
}

<<<<<<< HEAD
extension RestDistance: Codable {
    public init(from decoder: Decoder) throws {
        var container = try decoder.unkeyedContainer()
        
        let caseNum = try container.decode(Int.self)
        
        switch caseNum {
        case 0:
            self = try .fixed(container.decode(JFloat.self))
        case 1:
            self = try .ranged(min: container.decode(JFloat.self), max: container.decode(JFloat.self))
        default:
            throw DecodingError.dataCorrupted(DecodingError.Context(codingPath: [], debugDescription: "Unrecognized enum payload case '\(caseNum)'"))
        }
    }
    
    public func encode(to encoder: Encoder) throws {
        var container = encoder.unkeyedContainer()
        
        switch self {
        case .fixed(let value):
            try container.encode(0)
            try container.encode(value)
        case let .ranged(min, max):
            try container.encode(1)
            try container.encode(min)
            try container.encode(max)
        }
    }
}

/// Helper operator for creating a rest distance
@available(*, deprecated, message: "use <-> instead")
public func ...(lhs: JFloat, rhs: JFloat) -> RestDistance {
    return .ranged(min: lhs, max: rhs)
}

=======
>>>>>>> 00b158c3
/// An operator for forming ranged rest distances with
infix operator <-> : RangeFormationPrecedence

/// Helper operator for creating a rest distance
public func <->(lhs: JFloat, rhs: JFloat) -> RestDistance {
    return .ranged(min: lhs, max: rhs)
}<|MERGE_RESOLUTION|>--- conflicted
+++ resolved
@@ -100,7 +100,6 @@
     }
 }
 
-<<<<<<< HEAD
 extension RestDistance: Codable {
     public init(from decoder: Decoder) throws {
         var container = try decoder.unkeyedContainer()
@@ -138,8 +137,6 @@
     return .ranged(min: lhs, max: rhs)
 }
 
-=======
->>>>>>> 00b158c3
 /// An operator for forming ranged rest distances with
 infix operator <-> : RangeFormationPrecedence
 
