//
//  Body.swift
//  JelloSwift
//
//  Created by Luiz Fernando Silva on 07/08/14.
//  Copyright (c) 2014 Luiz Fernando Silva. All rights reserved.
//

import CoreGraphics

/// Performs a reference-equality against two Body instances.
/// Returns true iff lhs === rhs
public func ==(lhs: Body, rhs: Body) -> Bool {
    return lhs === rhs
}

/// Represents a soft body on the world
public final class Body: Equatable {
    /// List of edges on the body
    internal(set) public var edges: [BodyEdge] = []
    
    /// List of point normals
    internal(set) public var pointNormals: [Vector2] = []
    
    /// List of body joints this body participates in
    public internal(set) var joints: ContiguousArray<BodyJoint> = []
    
    /// The base shape for the body
    public var baseShape = ClosedShape()
    
    /// The global shape for the body - this is the same as the base shape, but
    /// rotated and translated around the world
    public var globalShape: [Vector2] = []
    
    /// The array of point masses for the body
    public fileprivate(set) var pointMasses: ContiguousArray<PointMass> = []
    
    /// The scale for this body's shape
    public var scale = Vector2.unit
    
    /// The derived center position of this body - in world coordinates
    public fileprivate(set) var derivedPos = Vector2.zero
    
    /// The derived velocity of this body - in world coordinates. The derivation
    /// assumes the mean of the velocity of all the point masses
    public fileprivate(set) var derivedVel = Vector2.zero
    
    /// The velocity damping to apply to the body. Values closer to 0
    /// deaccelerate faster, values closer to 1 deaccelerate slower.
    /// 1 never deaccelerates. Values outside the range [0, 1] inclusive may
    /// introduce instability
    public var velDamping: JFloat = 0.999
    
    /// The array of body components for this body object
    fileprivate var components: ContiguousArray<BodyComponent> = []
    
    /// Gets the ammount of components in this body
    public var componentCount: Int {
        return components.count
    }
    
    
    // Both these properties are in radians:
    
    /// The derived rotation of the body, in radians
    public fileprivate(set) var derivedAngle: JFloat = 0
    
    /// Omega (ω) is the relative angular speed of the body, in radians/s
    public fileprivate(set) var derivedOmega: JFloat = 0
    
    // Utilize to calculate the omega for the body
    fileprivate var lastAngle: JFloat = 0
    
    /// Gets a list of vertices that represents the current position of each
    /// PointMass in this body
    public var vertices: [Vector2] {
        return pointMasses.map { $0.position }
    }
    
    /// The axis-aligned bounding box for this body's point masses.
    /// Will be slighly expanded to include the velocity of the points, in case
    /// this body is kinematic, so it won't always match exactly the position of
    /// the point masses.
    public var aabb = AABB()
    
    /// The index of the material in the world material array to use for this
    /// body
    public var material = 0
    
    /// Whether this body is static
    public var isStatic = false
    
    /// Whether this body is kinematic - kinematic bodies do not rotate or move
    /// their base shape, so they always appear to not move, like a static body,
    /// but can be squished and moved, like a dynamic body. This effectively
    /// sticks their globalShape to always be around the current derived
    /// position (see `setPositionAngle`).
    public var isKinematic = false
    
    /// Whether this body is pinned - pinned bodies rotate around their axis,
    /// but try to remain in place,
    /// like a kinematic body.
    public var isPined = false
    
    /// Whether the body is able to rotate while moving
    public var freeRotate = true
    
    /// A free field that can be used to attach custom objects to a soft body
    /// instance
    public var objectTag: Any? = nil
    
    /// Whether to render this body
    public var render = true
    
    /// The colision bitmask for this body
    public var bitmask: Bitmask = 0xFFFFFFFF
    
    /// The X-axis bitmask for the body - used for collision filtering
    public var bitmaskX: Bitmask = 0
    /// The Y-axis bitmask for the body - used for collision filtering
    public var bitmaskY: Bitmask = 0
    
    public init(world: World?, shape: ClosedShape, pointMasses: [JFloat] = [1],
                position: Vector2 = Vector2.zero, angle: JFloat = 0,
                scale: Vector2 = Vector2.unit, kinematic: Bool = false,
                components: [BodyComponentCreator] = []) {
        aabb = AABB()
        derivedPos = position
        derivedAngle = angle
        derivedVel = Vector2.zero
        derivedOmega = 0
        lastAngle = derivedAngle
        self.scale = scale
        material = 0
        isStatic = false
        isKinematic = kinematic
        render = true
        setShape(shape)
        
        var points = pointMasses
        
        if(points.count == 1) {
            points = .init(repeating: pointMasses[0], count: self.pointMasses.count)
        }
        
        setMass(fromList: points)
        
        updateAABB(0, forceUpdate: true)
        
        world?.addBody(self)
        
        // Add the components now
        components.forEach { $0.attach(to: self) }
    }
    
    /// Adds a body component to this body
    @discardableResult
    public func addComponent<T: BodyComponent>(ofType componentType: T.Type) -> T {
        let instance = componentType.init(body: self)
        
        components.append(instance)
        
        instance.prepare(self)
        
        return instance
    }
    
    /// Gets a component on this body that matches the given component type.
    /// If no matching components are found, nil is returned instead
    public func component<T: BodyComponent>(ofType componentType: T.Type) -> T? {
        for comp in components {
            if(comp is T) {
                return comp as? T
            }
        }
        
        return nil
    }
    
    /// Removes a component from this body
    public func removeComponent<T: BodyComponent>(ofType componentType: T.Type) {
        for (i, comp) in components.enumerated() {
            if(comp is T) {
                components.remove(at: i)
                break
            }
        }
    }
    
    /// Updates the edges and normals of this body
    public func updateEdgesAndNormals() {
        updateEdges()
        updateNormals()
    }
    
    /// Updates the cached edge information of the body
    public func updateEdges() {
        let c = pointMasses.count
        
        // Maintain the edge count the same as the point mass count
        if(edges.count != c) {
            edges = .init(repeating: BodyEdge(), count: c)
        }
        
        // Update edges
        for (i, curP) in pointMasses.enumerated() {
            let j = (i + 1) % c
            unowned(unsafe) let nextP = pointMasses[j]
            
            edges[i] = BodyEdge(edgeIndex: i, startPointIndex: i,
                                endPointIndex: j, start: curP.position,
                                end: nextP.position)
        }
    }
    
    /// Updates the point normals of the body
    public func updateNormals() {
        let c = pointMasses.count
        
        if(pointNormals.count != c) {
            pointNormals = .init(repeating: Vector2.zero, count: c)
        }
        
        guard var prev = edges.last else { return }
        
        for (i, curEdge) in edges.enumerated() {
            let edge1N = prev.difference
            let edge2N = curEdge.difference
            
            let sum = (edge1N + edge2N)
            
            // Edges are exactly 180º to each other - normal should be the first
            // edge's vector, then
            if(sum == .zero) {
                pointNormals[i] = edge1N
            } else {
                pointNormals[i] = sum.perpendicular().normalized()
            }
        
            prev = curEdge
        }
    }
    
    /// Updates a single edge in this body
    public func updateEdge(_ edgeIndex: Int) {
        let j = (edgeIndex + 1) % pointMasses.count
        
        let curP = pointMasses[edgeIndex]
        let nextP = pointMasses[(edgeIndex + 1) % pointMasses.count]
        
        edges[edgeIndex] = BodyEdge(edgeIndex: edgeIndex,
                                    startPointIndex: edgeIndex,
                                    endPointIndex: j, start: curP.position,
                                    end: nextP.position)
    }
    
    /// Updates the AABB for this body, including padding for velocity given a
    /// timestep.
    /// This function is called by the World object on Update(), so the user
    /// should not need this in most cases.
    /// 
    /// - parameter elapsed:
    ///     The elapsed time to update by, usually in seconds
    ///
    /// - parameter forceUpdate:
    ///     Whether to force the update of the body, even if it's a static body
    public func updateAABB(_ elapsed: JFloat, forceUpdate: Bool) {
        if(!isStatic && !forceUpdate) {
            return
        }
        
        aabb.clear()
        
        for point in pointMasses {
            aabb.expand(toInclude: point.position)
            
            if(!isStatic) {
                aabb.expand(toInclude: point.position + point.velocity * elapsed)
            }
        }
    }
    
    /// Sets the shape of this body to a new ClosedShape object.  This function
    /// will remove any existing PointMass objects, and replace them with new
    /// ones IF the new shape has a different vertex count than the previous
    /// one. In this case the mass for each newly added point mass will be set
    /// zero. Otherwise the shape is just updated, not affecting the existing
    /// PointMasses.
    public func setShape(_ shape: ClosedShape) {
        baseShape = shape
        
        globalShape = [Vector2](repeating: Vector2.zero,
                                count: shape.localVertices.count)
        
        let matrix = Vector2.matrix(scalingBy: scale,
                                    rotatingBy: derivedAngle,
                                    translatingBy: derivedPos)
        
        baseShape.transformVertices(&globalShape, matrix: matrix)
        
        if(baseShape.localVertices.count != pointMasses.count) {
            pointMasses = []
            for i in 0..<baseShape.localVertices.count {
                pointMasses.append(PointMass(mass: 0.0, position: globalShape[i]))
            }
        }
        
        components.forEach { $0.prepare(self) }
        
        updateEdges()
    }
    
    /// Sets the mass for all the PointMass objects in this body
    public func setMassAll(_ mass: JFloat) {
        pointMasses.forEach { $0.mass = mass }
        
        isStatic = mass.isInfinite
    }
    
    /// Sets the mass for a single PointMass individually
    public func setMassForPointMass(atIndex index: Int, mass: JFloat) {
        pointMasses[index].mass = mass
        
        // Re-evaluate whether body is static
        isStatic = pointMasses.any { $0.mass.isInfinite }
    }
    
    /// Sets the mass for all the point masses from a list of masses.
    /// In case the array count is bigger than the point mass count, it only
    /// sets up to the count of masses in the array, if larger, it sets the
    /// matching masses for all point masses, and ignores the rest of the array
    public func setMass(fromList masses: [JFloat]) {
        for (mass, pointMass) in zip(masses, pointMasses) {
            pointMass.mass = mass
        }
        
        // Re-evaluate whether body is static
        isStatic = pointMasses.any { $0.mass.isInfinite }
    }
    
    /// Sets the position and angle of the body manually.
    /// Setting the position and angle resets the current shape to the original
    /// base shape of the object
    public func setPositionAngle(_ pos: Vector2, angle: JFloat, scale: Vector2) {
        let matrix = Vector2.matrix(scalingBy: scale, rotatingBy: angle, translatingBy: pos)
        
        baseShape.transformVertices(&globalShape, matrix: matrix)
        
        for (global, pm) in zip(globalShape, pointMasses) {
            pm.position = global
        }
        
        updateEdges()
        
        derivedPos = pos
        derivedAngle = angle
        
        // Forcefully update the AABB when changing shapes
        if(isStatic) {
            updateAABB(0, forceUpdate: true)
        }
    }
    
    /// Derives the global position and angle of this body, based on the average
    /// of all the points.
    /// This updates the DerivedPosision, DerivedAngle, and DerivedVelocity
    /// properties.
    /// This is called by the World object each Update(), so usually a user does
    /// not need to call this. Instead you can juse access the DerivedPosition,
    /// DerivedAngle, DerivedVelocity, and DerivedOmega properties.
    public func derivePositionAndAngle(_ elapsed: JFloat) {
        // No need if this is a static body, or kinematically controlled.
        if (isStatic || isKinematic) {
            return
        }
        
        let currentDerivedPosition = PointMass.averagePosition(of: pointMasses)
        
        if(!isPined) {
            // Find the geometric center and average velocity
            derivedPos = currentDerivedPosition
            derivedVel = PointMass.averageVelocity(of: pointMasses)
        }
            
        if(!freeRotate) {
            return
        }
        
        let meanPos = isPined ? currentDerivedPosition : derivedPos
        
        // find the average angle of all of the masses.
        var angle: JFloat = 0
    
        var originalSign = 1
        var originalAngle: JFloat = 0
        
        let c = pointMasses.count
        for (i, pm) in pointMasses.enumerated() {
            let baseNorm = baseShape[i].normalized()
            let curNorm  = (pm.position - meanPos).normalized()
            
            var thisAngle = atan2(baseNorm.x * curNorm.y - baseNorm.y * curNorm.x, baseNorm • curNorm)
            
            if (i == 0) {
                originalSign = (thisAngle >= 0.0) ? 1 : -1
                originalAngle = thisAngle
            } else {
                let diff = (thisAngle - originalAngle)
                let thisSign = (thisAngle >= 0.0) ? 1 : -1
                
                if (abs(diff) > .pi && (thisSign != originalSign)) {
                    if(thisSign == -1) {
                        thisAngle = .pi + (.pi + thisAngle)
                    } else {
                        thisAngle = (.pi - thisAngle) - .pi
                    }
                }
            }
            
            angle += thisAngle
        }
        
        angle /= JFloat(c)
    
        derivedAngle = angle
        
        // now calculate the derived Omega, based on change in angle over
        // time.
        var angleChange = (derivedAngle - lastAngle)
    
        if ((angleChange < 0 ? -angleChange : angleChange) >= .pi) {
            if (angleChange < 0) {
                angleChange = angleChange + (.pi * 2)
            } else {
                angleChange = angleChange - (.pi * 2)
            }
        }
    
        derivedOmega = angleChange / elapsed
    
        lastAngle = derivedAngle
    }
    
    /// This function should add all internal forces to the Force member
    /// variable of each PointMass in the body.
    /// These should be forces that try to maintain the shape of the body.
    public func accumulateInternalForces() {
        for component in components {
            component.accumulateInternalForces(in: self)
        }
    }
    
    /// This function should add all external forces to the Force member
    /// variable of each PointMass in the body.
    /// These are external forces acting on the PointMasses, such as gravity,
    /// etc.
    public func accumulateExternalForces() {
        for component in components {
            component.accumulateExternalForces(on: self)
        }
    }
    
    /// Integrates the point masses for this Body.
    /// Ignored, if body is static.
    public func integrate(_ elapsed: JFloat) {
        if(isStatic) {
            return
        }
        
        for pointMass in pointMasses {
            pointMass.integrate(elapsed)
        }
    }
    
    /// Applies the velocity damping to the point masses.
    /// Ignored, if body is static.
    public func dampenVelocity(_ elapsed: JFloat) {
        if(isStatic) {
            return
        }
        
        for pointMass in pointMasses {
            pointMass.velocity -= (pointMass.velocity - (pointMass.velocity * velDamping)) * (elapsed * 200)
        }
    }
    
    /// Applies a rotational clockwise torque of a given force on this body.
    /// Ignored, if body is static.
    public func applyTorque(of force: JFloat) {
        if(isStatic) {
            return
        }
        
        // Accelerate the body
        for pm in pointMasses {
            let diff = (pm.position - derivedPos).normalized().perpendicular()
            
            pm.applyForce(of: diff * force)
        }
    }
    
    /// Sets the angular velocity for this body.
    /// Ignored, if body is static.
    public func setAngularVelocity(_ vel: JFloat) {
        if(isStatic) {
            return
        }
        
        // Accelerate the body
        for pm in pointMasses {
            let diff = (pm.position - derivedPos).normalized().perpendicular()
            
            pm.velocity = diff * vel
        }
    }
    
    /// Accumulates the angular velocity for this body
    public func addAngularVelocity(_ vel: JFloat) {
        if(isStatic) {
            return
        }
        
        // Accelerate the body
        for pm in pointMasses {
            let diff = (pm.position - derivedPos).normalized().perpendicular()
            
            pm.velocity += diff * vel
        }
    }
    
    /// Returns whether a global point is inside this body
    public func contains(_ pt: Vector2) -> Bool {
        // Check if the point is inside the AABB
        if(!aabb.contains(pt)) {
            return false
        }
        
        // basic idea: draw a line from the point to a point known to be outside
        // the body. count the number of lines in the polygon it intersects. 
        // if that number is odd, we are inside. 
        // if it's even, we are outside.
        // in this implementation we will always use a line that moves off in
        // the X direction from the point to simplify things.
        let endPt: Vector2
        
        // line we are testing against goes from pt -> endPt.
        var inside = false
        
        // If the line lies to the left of the body, apply the test going from
        // the point to the left this way we may end up reducing the total
        // ammount of edges to test against.
        // This basic assumption may not hold for every body, but for most
        // bodies (specially round), this may hold true most of the time.
        if(pt.x < aabb.midX) {
            endPt = Vector2(x: aabb.minimum.x - 0.1, y: pt.y)
            
            for e in edges {
                let edgeSt = e.start
                let edgeEnd = e.end
                
                // perform check now...
                
                // The edge lies completely to the right of our imaginary line
                if(edgeSt.x > pt.x && edgeEnd.x > pt.x) {
                    continue
                }
                
                // Check if the edge crosses the imaginary horizontal line from
                // top to bottom or bottom to top
                if (((edgeSt.y <= pt.y) && (edgeEnd.y > pt.y)) || ((edgeSt.y > pt.y) && (edgeEnd.y <= pt.y))) {
                    // this line crosses the test line at some point... does it 
                    // do so within our test range?
                    let slope = (edgeEnd.x - edgeSt.x) / (edgeEnd.y - edgeSt.y)
                    let hitX = edgeSt.x + ((pt.y - edgeSt.y) * slope)
                    
                    if ((hitX <= pt.x) && (hitX >= endPt.x)) {
                        inside = !inside
                    }
                }
            }
        } else {
            endPt = Vector2(x: aabb.maximum.x + 0.1, y: pt.y)
            
            for e in edges {
                let edgeSt = e.start
                let edgeEnd = e.end
                
                // perform check now...
                
                // The edge lies completely to the left of our imaginary line
                if(edgeSt.x < pt.x && edgeEnd.x < pt.x) {
                    continue
                }
                
                // Check if the edge crosses the imaginary horizontal line from
                // top to bottom or bottom to top
                if (((edgeSt.y <= pt.y) && (edgeEnd.y > pt.y)) || ((edgeSt.y > pt.y) && (edgeEnd.y <= pt.y))) {
                    // this line crosses the test line at some point... does it
                    // do so within our test range?
                    let slope = (edgeEnd.x - edgeSt.x) / (edgeEnd.y - edgeSt.y)
                    let hitX = edgeSt.x + ((pt.y - edgeSt.y) * slope)
                    
                    if ((hitX >= pt.x) && (hitX <= endPt.x)) {
                        inside = !inside
                    }
                }
            }
        }
        
        return inside
    }
    
    /// Returns whether the given line consisting of two points intersects this
    /// body
    public func intersectsLine(from start: Vector2, to end: Vector2) -> Bool {
        // Create and test against a temporary line AABB
        if(!aabb.intersects(AABB(points: [start, end]))) {
            return false
        }
        
        // Test each edge against the line
        for edge in edges {
            if(lineIntersect(lineA: (start, end), lineB: (edge.start, edge.end)) != nil) {
                return true
            }
        }
        
        return false
    }
    
    /// Returns whether the given ray collides with this Body, changing the
    /// resulting collision vector before returning
    public func raycast(from start: Vector2, to end: Vector2) -> Vector2? {
        // Test each edge against the line
        var p1 = Vector2.zero
        var p2 = Vector2.zero
        
        var farPoint: Vector2?
        
        for e in edges {
            p1 = e.start
            p2 = e.end
            
            if let (p, _, _) = lineIntersect(lineA: (start, farPoint ?? end), lineB: (p1, p2)) {
                farPoint = p
            }
        }
        
        return farPoint
    }
    
<<<<<<< HEAD
    /**
     * Given a global point, finds the closest point on an edge of a specified 
     * index, returning the squared distance to the edge found
     *
     * - parameter pt: The point to get the closest edge of, in world 
     *      coordinates
     * - parameter edgeNum: The index of the edge to search
     * - returns: A tuple containing the results of the test, with fields:
     *            **hitPoint**: The closest point in the edge to the global
     *  point provided
     *            **normal**: A unit vector containing information about the
     *  normal of the edge found
     *            **edgeD**: The ratio of the edge where the point was grabbed, 
     *  [0-1] inclusive
     *            **distance**: The squared distance to the closest edge found
     */
    public func closestPointSquared(to pt: Vector2, onEdge edgeNum: Int) -> (hitPoint: Vector2, normal: Vector2, edgeD: JFloat, distance: JFloat) {
=======
    /// Given a global point, finds the closest point on an edge of a specified
    /// index, returning the squared distance to the edge found
    ///
    /// - Parameters:
    ///   - pt: The point to get the closest edge of, in world coordinates
    ///   - edgeNum: The index of the edge to search
    /// - Returns: A tuple containing the results of the test, with fields:
    ///      - **hitPoint**: The closest point in the edge to the global
    /// point provided
    ///      - **normal**: A unit vector containing information about the
    /// normal of the edge found
    ///      - **edgeD**: The ratio of the edge where the point was grabbed,
    /// [0-1] inclusive
    ///      - **distance**: The squared distance to the closest edge found
    public func closestPointSquared(to pt: Vector2, onEdge edgeNum: Int) -> (hitPoint: Vector2, normal: Vector2, edgeD: CGFloat, distance: CGFloat) {
>>>>>>> ce4e123f
        var hitPt: Vector2 = .zero
        var normal: Vector2 = .zero
        var edgeD: JFloat = 0
        
        var dist: JFloat = 0
        
        let edge = edges[edgeNum]
        
        let ptA = edge.start
        let ptB = edge.end
        
        let toP = pt - ptA
        
        // normal
        normal = edge.normal
        
        // calculate the distance!
        let x = toP • edge.difference
        
        if (x <= 0.0) {
            // x is outside the line segment, distance is from pt to ptA.
            dist = pt.distanceSquared(to: ptA)
            
            hitPt = ptA
            
            edgeD = 0
        } else if (x >= edge.length) {
            // x is outside of the line segment, distance is from pt to ptB.
            dist = pt.distanceSquared(to: ptB)
            
            hitPt = ptB
            
            edgeD = 1
        } else {
            // point lies somewhere on the line segment.
            let pd = (toP • edge.normal)
            dist = pd * pd
            
            hitPt = ptA + (edge.difference * x)
            edgeD = x / edge.length
        }
        
        return (hitPt, normal, edgeD, dist)
    }
    
<<<<<<< HEAD
    /**
     * Given a global point, finds the closest point on an edge of a specified
     * index, returning the distance to the edge found
     *
     * - parameter pt: The point to get the closest edge of, in world 
     *      coordinates
     * - parameter edgeNum: The index of the edge to search
     * - returns: A tuple containing the results of the test, with fields:
     *            **hitPoint**: The closest point in the edge to the global
     *  point provided
     *            **normal**: A unit vector containing information about the
     *  normal of the edge found
     *            **edgeD**: The ratio of the edge where the point was grabbed, 
     *  [0-1] inclusive
     *            **distance**: The distance to the closest edge found
    */
    public func closestPoint(to pt: Vector2, onEdge edgeNum: Int) -> (hitPoint: Vector2, normal: Vector2, edgeD: JFloat, distance: JFloat) {
=======
    /// Given a global point, finds the closest point on an edge of a specified
    /// index, returning the distance to the edge found
    ///
    /// - Parameters:
    ///   - pt: The point to get the closest edge of, in world coordinates
    ///   - edgeNum: The index of the edge to search
    /// - Returns: A tuple containing the results of the test, with fields:
    ///      - **hitPoint**: The closest point in the edge to the global
    /// point provided
    ///      - **normal**: A unit vector containing information about the
    /// normal of the edge found
    ///      - **edgeD**: The ratio of the edge where the point was grabbed,
    /// [0-1] inclusive
    ///      - **distance**: The distance to the closest edge found
    public func closestPoint(to pt: Vector2, onEdge edgeNum: Int) -> (hitPoint: Vector2, normal: Vector2, edgeD: CGFloat, distance: CGFloat) {
>>>>>>> ce4e123f
        let result = closestPointSquared(to: pt, onEdge: edgeNum)
        
        return (result.hitPoint, result.normal, result.edgeD, sqrt(result.distance))
    }
    
<<<<<<< HEAD
    /**
     * Given a global point, finds the point on this body that is closest to the
     * given global point, and if it's an edge, information about the edge it
     * resides on
     *
     * - parameter pt: The point to get the closest edge of, in world 
     *      coordinates
     * - returns: The distance to the closest edge found
     * - returns: A tuple containing the results of the test, with fields:
     *            **hitPoint**: The closest point in the edge to the global
     *  point provided
     *            **normal**: A unit vector containing information about the 
     *  normal of the edge found
     *            **pointA**: The index of the first point of the edge
     *            **pointB**: The index of the second point of the edge
     *            **edgeD**: The ratio of the edge where the point was grabbed, 
     *  [0-1] inclusive
     *            **distance**: The distance to the closest edge found
    */
    public func closestPoint(to pt: Vector2) -> (hitPoint: Vector2, normal: Vector2, pointA: Int, pointB: Int, edgeD: JFloat, distance: JFloat) {
=======
    /// Given a global point, finds the point on this body that is closest to the
    /// given global point, and if it's an edge, information about the edge it
    /// resides on
    ///
    /// - Parameter pt: The point to get the closest edge of, in world coordinates
    /// - Returns:  A tuple containing the results of the test, with fields:
    ///      - **hitPoint**: The closest point in the edge to the global
    /// point provided
    ///      - **normal**: A unit vector containing information about the
    /// normal of the edge found
    ///      - **pointA**: The index of the first point of the edge
    ///      - **pointB**: The index of the second point of the edge
    ///      - **edgeD**: The ratio of the edge where the point was grabbed,
    /// [0-1] inclusive
    ///      - **distance**: The distance to the closest edge found
    public func closestPoint(to pt: Vector2) -> (hitPoint: Vector2, normal: Vector2, pointA: Int, pointB: Int, edgeD: CGFloat, distance: CGFloat) {
>>>>>>> ce4e123f
        var pointA = -1
        var pointB = -1
        var edgeD: JFloat = 0
        var normal: Vector2 = .zero
        var hitPt: Vector2 = .zero
        
        var closestD = JFloat.infinity
        
        let c = pointMasses.count
        for i in 0..<c {
            let (tempHit, tempNorm, tempEdgeD, dist) = closestPointSquared(to: pt, onEdge: i)
            
            if(dist < closestD) {
                closestD = dist
                pointA = i
                pointB = (i + 1) % c
                
                edgeD = tempEdgeD
                normal = tempNorm
                hitPt = tempHit
            }
        }
        
        return (hitPt, normal, pointA, pointB, edgeD, sqrt(closestD))
    }
    
    
<<<<<<< HEAD
    /**
     * Returns the closest point to the given position on an edge of the body's 
     * shape
     * The position must be in world coordinates
     * The tolerance is the distance to the edge that will be ignored if larget
     * than that
     * Returns nil if no edge found (no points on the shape), or a tuple of the
     * parameters that can be used to track down the shape's edge
     *
     * - parameter pt: The point to get the closest edge of, in world coordinates
     * - parameter tolerance: A tolerance distance for the edges detected - any 
     *      edge farther than this distance is ignored
     * - returns: A tuple containing information about the edge, if it was
     *      found, or nil if none was found.
     *  Contents of the tuple:
     *  **edgePosition**: The edge's closest position to the point provided
     *  **edgeRatio**: The ratio of the edge where the point was grabbed, [0-1] 
     *  inclusive
     *  **edgePoint1**: The first point mass on the edge
     *  **edgePoint2**: The second point mass on the edge
     */
    public func closestEdge(to pt: Vector2, withTolerance tolerance: JFloat = JFloat.infinity) -> (edgePosition: Vector2, edgeRatio: JFloat, edgePoint1: PointMass, edgePoint2: PointMass)? {
=======
    /// Returns the closest point to the given position on an edge of the body's
    /// shape
    /// The position must be in world coordinates
    /// The tolerance is the distance to the edge that will be ignored if larget
    /// than that
    /// Returns nil if no edge found (no points on the shape), or a tuple of the
    /// parameters that can be used to track down the shape's edge
    ///
    /// - Parameters:
    ///   - pt: The point to get the closest edge of, in world coordinates
    ///   - tolerance: A tolerance distance for the edges detected - any edge
    ///         farther than this distance is ignored
    /// - Returns: A tuple containing information about the edge, if it was
    /// found, or nil if none was found.
    /// Contents of the tuple:
    ///     - **edgePosition**: The edge's closest position to the point provided
    ///     - **edgeRatio**: The ratio of the edge where the point was grabbed, 
    /// [0-1] inclusive
    ///     - **edgePoint1**: The first point mass on the edge
    ///     - **edgePoint2**: The second point mass on the edge
    public func closestEdge(to pt: Vector2, withTolerance tolerance: CGFloat = CGFloat.infinity) -> (edgePosition: Vector2, edgeRatio: CGFloat, edgePoint1: PointMass, edgePoint2: PointMass)? {
>>>>>>> ce4e123f
        if(pointMasses.count == 0) {
            return nil
        }
        
        var found = false
        var closestP1 = pointMasses[0]
        var closestP2 = closestP1
        var edgePosition = Vector2.zero
        var edgeRatio: JFloat = 0
        var closestD = JFloat.infinity
        
        for edge in edges {
            let pm = pointMasses[edge.startPointIndex]
            let pm2 = pointMasses[edge.endPointIndex]
            
            let adotb = ((pm.position - pt) • edge.difference).clamped(minimum: 0, maximum: edge.length)
            
            // Apply the dot product to the normalized vector - this projects
            // the point on top of the edge
            let d = edge.difference * adotb
            
            let dis = pt - (pm.position - d)
            
            // Test the distances
            let curD = dis.magnitude
            
            if(curD < closestD && curD < tolerance) {
                found = true
                closestP1 = pm
                closestP2 = pm2
                edgePosition = pm.position - d
                edgeRatio = adotb / edge.length
                closestD = curD
            }
        }
        
        if(found) {
            return (edgePosition, edgeRatio, closestP1, closestP2)
        }
        
        return nil
    }
    
    /// Find the closest PointMass index in this body, given a global point
    /// - note: **Pre condition:** There is at least one point mass in this body
    public func closestPointMass(to pos: Vector2) -> (point: PointMass, distance: JFloat) {
        var closestSQD = JFloat.greatestFiniteMagnitude
        var closest: PointMass!
        
        for point in pointMasses {
            let thisD = pos.distanceSquared(to: point.position)
            
            if(thisD < closestSQD) {
                closestSQD = thisD
                closest = point
            }
        }
        
        return (closest, sqrt(closestSQD))
    }
    
    /// Applies a global force to all the point masses in this body at the
    /// specified point, in world coordinates.
    /// Applying a force with any position off-center of the body (different than
    /// `derivedPos`) will result in an additional torque being applied to the
    /// body, making it spin.
    /// Ignored, if body is static.
    ///
    /// - Parameters:
    ///   - force: The point to apply the force, in world coordinates.
    /// Specify .derivedPos to apply a force at the exact center of the body
    ///   - pt: The force to apply to the point masses in this body
    public func applyForce(_ force: Vector2, atGlobalPoint pt: Vector2) {
        if(isStatic) {
            return
        }
        
        let torqueF = (derivedPos - pt) • force.perpendicular()
        
        for point in pointMasses {
            let tempR = (point.position - pt).perpendicular()
            
            point.applyForce(of: force + tempR * torqueF)
        }
    }
    
    /// Adds a velocity vector to all the point masses in this body.
    /// Does nothing, if body is static.
    ///
    /// - Parameter velocity: The velocity to add to all the point masses in this
    /// body
    public func addVelocity(_ velocity: Vector2) {
        if(isStatic) {
            return
        }
        
        for pointMass in pointMasses {
            pointMass.velocity += velocity
        }
    }
}<|MERGE_RESOLUTION|>--- conflicted
+++ resolved
@@ -5,8 +5,6 @@
 //  Created by Luiz Fernando Silva on 07/08/14.
 //  Copyright (c) 2014 Luiz Fernando Silva. All rights reserved.
 //
-
-import CoreGraphics
 
 /// Performs a reference-equality against two Body instances.
 /// Returns true iff lhs === rhs
@@ -649,25 +647,6 @@
         return farPoint
     }
     
-<<<<<<< HEAD
-    /**
-     * Given a global point, finds the closest point on an edge of a specified 
-     * index, returning the squared distance to the edge found
-     *
-     * - parameter pt: The point to get the closest edge of, in world 
-     *      coordinates
-     * - parameter edgeNum: The index of the edge to search
-     * - returns: A tuple containing the results of the test, with fields:
-     *            **hitPoint**: The closest point in the edge to the global
-     *  point provided
-     *            **normal**: A unit vector containing information about the
-     *  normal of the edge found
-     *            **edgeD**: The ratio of the edge where the point was grabbed, 
-     *  [0-1] inclusive
-     *            **distance**: The squared distance to the closest edge found
-     */
-    public func closestPointSquared(to pt: Vector2, onEdge edgeNum: Int) -> (hitPoint: Vector2, normal: Vector2, edgeD: JFloat, distance: JFloat) {
-=======
     /// Given a global point, finds the closest point on an edge of a specified
     /// index, returning the squared distance to the edge found
     ///
@@ -682,8 +661,7 @@
     ///      - **edgeD**: The ratio of the edge where the point was grabbed,
     /// [0-1] inclusive
     ///      - **distance**: The squared distance to the closest edge found
-    public func closestPointSquared(to pt: Vector2, onEdge edgeNum: Int) -> (hitPoint: Vector2, normal: Vector2, edgeD: CGFloat, distance: CGFloat) {
->>>>>>> ce4e123f
+    public func closestPointSquared(to pt: Vector2, onEdge edgeNum: Int) -> (hitPoint: Vector2, normal: Vector2, edgeD: JFloat, distance: JFloat) {
         var hitPt: Vector2 = .zero
         var normal: Vector2 = .zero
         var edgeD: JFloat = 0
@@ -729,25 +707,6 @@
         return (hitPt, normal, edgeD, dist)
     }
     
-<<<<<<< HEAD
-    /**
-     * Given a global point, finds the closest point on an edge of a specified
-     * index, returning the distance to the edge found
-     *
-     * - parameter pt: The point to get the closest edge of, in world 
-     *      coordinates
-     * - parameter edgeNum: The index of the edge to search
-     * - returns: A tuple containing the results of the test, with fields:
-     *            **hitPoint**: The closest point in the edge to the global
-     *  point provided
-     *            **normal**: A unit vector containing information about the
-     *  normal of the edge found
-     *            **edgeD**: The ratio of the edge where the point was grabbed, 
-     *  [0-1] inclusive
-     *            **distance**: The distance to the closest edge found
-    */
-    public func closestPoint(to pt: Vector2, onEdge edgeNum: Int) -> (hitPoint: Vector2, normal: Vector2, edgeD: JFloat, distance: JFloat) {
-=======
     /// Given a global point, finds the closest point on an edge of a specified
     /// index, returning the distance to the edge found
     ///
@@ -762,35 +721,12 @@
     ///      - **edgeD**: The ratio of the edge where the point was grabbed,
     /// [0-1] inclusive
     ///      - **distance**: The distance to the closest edge found
-    public func closestPoint(to pt: Vector2, onEdge edgeNum: Int) -> (hitPoint: Vector2, normal: Vector2, edgeD: CGFloat, distance: CGFloat) {
->>>>>>> ce4e123f
+    public func closestPoint(to pt: Vector2, onEdge edgeNum: Int) -> (hitPoint: Vector2, normal: Vector2, edgeD: JFloat, distance: JFloat) {
         let result = closestPointSquared(to: pt, onEdge: edgeNum)
         
         return (result.hitPoint, result.normal, result.edgeD, sqrt(result.distance))
     }
     
-<<<<<<< HEAD
-    /**
-     * Given a global point, finds the point on this body that is closest to the
-     * given global point, and if it's an edge, information about the edge it
-     * resides on
-     *
-     * - parameter pt: The point to get the closest edge of, in world 
-     *      coordinates
-     * - returns: The distance to the closest edge found
-     * - returns: A tuple containing the results of the test, with fields:
-     *            **hitPoint**: The closest point in the edge to the global
-     *  point provided
-     *            **normal**: A unit vector containing information about the 
-     *  normal of the edge found
-     *            **pointA**: The index of the first point of the edge
-     *            **pointB**: The index of the second point of the edge
-     *            **edgeD**: The ratio of the edge where the point was grabbed, 
-     *  [0-1] inclusive
-     *            **distance**: The distance to the closest edge found
-    */
-    public func closestPoint(to pt: Vector2) -> (hitPoint: Vector2, normal: Vector2, pointA: Int, pointB: Int, edgeD: JFloat, distance: JFloat) {
-=======
     /// Given a global point, finds the point on this body that is closest to the
     /// given global point, and if it's an edge, information about the edge it
     /// resides on
@@ -806,8 +742,7 @@
     ///      - **edgeD**: The ratio of the edge where the point was grabbed,
     /// [0-1] inclusive
     ///      - **distance**: The distance to the closest edge found
-    public func closestPoint(to pt: Vector2) -> (hitPoint: Vector2, normal: Vector2, pointA: Int, pointB: Int, edgeD: CGFloat, distance: CGFloat) {
->>>>>>> ce4e123f
+    public func closestPoint(to pt: Vector2) -> (hitPoint: Vector2, normal: Vector2, pointA: Int, pointB: Int, edgeD: JFloat, distance: JFloat) {
         var pointA = -1
         var pointB = -1
         var edgeD: JFloat = 0
@@ -835,30 +770,6 @@
     }
     
     
-<<<<<<< HEAD
-    /**
-     * Returns the closest point to the given position on an edge of the body's 
-     * shape
-     * The position must be in world coordinates
-     * The tolerance is the distance to the edge that will be ignored if larget
-     * than that
-     * Returns nil if no edge found (no points on the shape), or a tuple of the
-     * parameters that can be used to track down the shape's edge
-     *
-     * - parameter pt: The point to get the closest edge of, in world coordinates
-     * - parameter tolerance: A tolerance distance for the edges detected - any 
-     *      edge farther than this distance is ignored
-     * - returns: A tuple containing information about the edge, if it was
-     *      found, or nil if none was found.
-     *  Contents of the tuple:
-     *  **edgePosition**: The edge's closest position to the point provided
-     *  **edgeRatio**: The ratio of the edge where the point was grabbed, [0-1] 
-     *  inclusive
-     *  **edgePoint1**: The first point mass on the edge
-     *  **edgePoint2**: The second point mass on the edge
-     */
-    public func closestEdge(to pt: Vector2, withTolerance tolerance: JFloat = JFloat.infinity) -> (edgePosition: Vector2, edgeRatio: JFloat, edgePoint1: PointMass, edgePoint2: PointMass)? {
-=======
     /// Returns the closest point to the given position on an edge of the body's
     /// shape
     /// The position must be in world coordinates
@@ -879,8 +790,7 @@
     /// [0-1] inclusive
     ///     - **edgePoint1**: The first point mass on the edge
     ///     - **edgePoint2**: The second point mass on the edge
-    public func closestEdge(to pt: Vector2, withTolerance tolerance: CGFloat = CGFloat.infinity) -> (edgePosition: Vector2, edgeRatio: CGFloat, edgePoint1: PointMass, edgePoint2: PointMass)? {
->>>>>>> ce4e123f
+    public func closestEdge(to pt: Vector2, withTolerance tolerance: JFloat = JFloat.infinity) -> (edgePosition: Vector2, edgeRatio: JFloat, edgePoint1: PointMass, edgePoint2: PointMass)? {
         if(pointMasses.count == 0) {
             return nil
         }
