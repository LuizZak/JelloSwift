//
//  BodyCollisionInformation.swift
//  JelloSwift
//
//  Created by Luiz Fernando Silva on 07/08/14.
//  Copyright (c) 2014 Luiz Fernando Silva. All rights reserved.
//

import CoreGraphics

// Encapsulates information about a collision between two soft bodies
public struct BodyCollisionInformation: Equatable {
    /// First body in collision, and the body that is penetrating the second
    /// body.
    public var bodyA: Body
    /// Point mass index that is penetrating the second body.
    public var bodyApm: Int = -1
    
    /// Second body in collision, and the body that is being penetrated.
    public var bodyB: Body
    /// First point mass index for the edge being penetrated
    public var bodyBpmA: Int = -1
    /// Second point mass index for the edge being penetrated
    public var bodyBpmB: Int = -1
    
    /// Global point at which the bodies are colliding.
    /// This point is always projected on top of the edge bodyBpmA - bodyBpmB
    public var hitPt = Vector2.zero
<<<<<<< HEAD
    public var edgeD: JFloat = 0
    public var normal = Vector2.zero
    public var penetration: JFloat = 0
=======
    /// A value from 0 - 1 specifying at which point inthe edge
    /// bodyBpmA - bodyBpmB is the penetration ocurring.
    public var edgeD: CGFloat = 0
    /// Global normal for the collision. Always the penetrated edge's normal.
    public var normal = Vector2.zero
    /// Penetration distance.
    /// Is the distance required to move bodyApm in order to solve the collision
    public var penetration: CGFloat = 0
>>>>>>> ce4e123f
    
    /// Inits this collision information with no edge information.
    public init(bodyA: Body, bodyApm: Int, bodyB: Body) {
        self.bodyA = bodyA
        self.bodyApm = bodyApm
        self.bodyB = bodyB
        bodyBpmA = -1
        bodyBpmB = -1
    }
    
    /// Inits this collision information with an edge associated to bodyB
    public init(bodyA: Body, bodyApm: Int, bodyB: Body, bodyBpmA: Int, bodyBpmB: Int) {
        self.bodyA = bodyA
        self.bodyApm = bodyApm
        self.bodyB = bodyB
        self.bodyBpmA = bodyBpmA
        self.bodyBpmB = bodyBpmB
    }
}

/// Performs an all-field equality comparision between two body collision
/// information structs
public func ==(lhs: BodyCollisionInformation, rhs: BodyCollisionInformation) -> Bool {
    return lhs.bodyA == rhs.bodyA && lhs.bodyApm == rhs.bodyApm &&
        lhs.bodyB == rhs.bodyB && lhs.bodyBpmA == rhs.bodyBpmA &&
        lhs.bodyBpmB == rhs.bodyBpmB && lhs.edgeD == rhs.edgeD &&
        lhs.hitPt == rhs.hitPt && lhs.normal == rhs.normal &&
        lhs.penetration == rhs.penetration
}<|MERGE_RESOLUTION|>--- conflicted
+++ resolved
@@ -5,8 +5,6 @@
 //  Created by Luiz Fernando Silva on 07/08/14.
 //  Copyright (c) 2014 Luiz Fernando Silva. All rights reserved.
 //
-
-import CoreGraphics
 
 // Encapsulates information about a collision between two soft bodies
 public struct BodyCollisionInformation: Equatable {
@@ -26,20 +24,14 @@
     /// Global point at which the bodies are colliding.
     /// This point is always projected on top of the edge bodyBpmA - bodyBpmB
     public var hitPt = Vector2.zero
-<<<<<<< HEAD
-    public var edgeD: JFloat = 0
-    public var normal = Vector2.zero
-    public var penetration: JFloat = 0
-=======
     /// A value from 0 - 1 specifying at which point inthe edge
     /// bodyBpmA - bodyBpmB is the penetration ocurring.
-    public var edgeD: CGFloat = 0
+    public var edgeD: JFloat = 0
     /// Global normal for the collision. Always the penetrated edge's normal.
     public var normal = Vector2.zero
     /// Penetration distance.
     /// Is the distance required to move bodyApm in order to solve the collision
-    public var penetration: CGFloat = 0
->>>>>>> ce4e123f
+    public var penetration: JFloat = 0
     
     /// Inits this collision information with no edge information.
     public init(bodyA: Body, bodyApm: Int, bodyB: Body) {
