//
//  PressureComponent.swift
//  JelloSwift
//
//  Created by Luiz Fernando Silva on 16/08/14.
//  Copyright (c) 2014 Luiz Fernando Silva. All rights reserved.
//

import CoreGraphics

/// Represents a Pressure component that can be added to a body to include gas
/// pressure as an internal force.
/// This component applies an outwards force in the body that tries to expand
/// the contents of the body, resulting in resistance to compression and
/// expansion past the rest shape of the body, like a balloon.
public final class PressureComponent: BodyComponent {
    
    /// The total volume of the body, as was calculated during the previous
    /// internal force accumulation step.
<<<<<<< HEAD
    /// Equal to half the polygonal area of the body's point masses
    public var volume: JFloat = 0
    
    /// The gass pressure coefficient for the pressure component.
    /// Higher values result in higher resistance to compression and higher
    /// expansion.
    public var gasAmmount: JFloat = 0
=======
    /// Equal the polygonal area of the body's point masses.
    /// Is clamped to always be be >= 0.5
    fileprivate(set) public var volume: CGFloat = 0
    
    /// The gass pressure coefficient for the pressure component.
    /// Higher values result in higher expansion and resistance to compression.
    public var gasAmmount: CGFloat = 0
>>>>>>> ce4e123f
    
    override public func prepare(_ body: Body) {
        
    }
    
    override public func accumulateInternalForces(in body: Body) {
        super.accumulateInternalForces(in: body)
        
        volume = 0
        
        let c = body.pointMasses.count
        
        if(c < 1) {
            return
        }
        
        volume = max(0.5, polygonArea(of: body.pointMasses))
        
        // now loop through, adding forces!
        let invVolume = 1 / volume
        
        for e in body.edges {
            let pressureV = (invVolume * e.length * gasAmmount)
            
            let pointStart = body.pointMasses[e.startPointIndex]
            let pointEnd = body.pointMasses[e.endPointIndex]
            
            pointStart.applyForce(of: body.pointNormals[e.startPointIndex] * pressureV)
            pointEnd.applyForce(of: body.pointNormals[e.endPointIndex] * pressureV)
        }
    }
}

// Creator for the Spring component
open class PressureComponentCreator : BodyComponentCreator {
    
    /// The gass pressure coefficient for the pressure component.
    /// Higher values result in higher resistance to compression and higher
    /// expansion.
    open var gasAmmount: JFloat
    
    public required init(gasAmmount: JFloat = 0) {
        self.gasAmmount = gasAmmount
        
        super.init()
        
        bodyComponentClass = PressureComponent.self
    }
    
    open override func prepareBodyAfterComponent(_ body: Body) {
        body.component(ofType: PressureComponent.self)?.gasAmmount = gasAmmount
    }
}<|MERGE_RESOLUTION|>--- conflicted
+++ resolved
@@ -5,8 +5,6 @@
 //  Created by Luiz Fernando Silva on 16/08/14.
 //  Copyright (c) 2014 Luiz Fernando Silva. All rights reserved.
 //
-
-import CoreGraphics
 
 /// Represents a Pressure component that can be added to a body to include gas
 /// pressure as an internal force.
@@ -17,23 +15,13 @@
     
     /// The total volume of the body, as was calculated during the previous
     /// internal force accumulation step.
-<<<<<<< HEAD
-    /// Equal to half the polygonal area of the body's point masses
-    public var volume: JFloat = 0
-    
-    /// The gass pressure coefficient for the pressure component.
-    /// Higher values result in higher resistance to compression and higher
-    /// expansion.
-    public var gasAmmount: JFloat = 0
-=======
     /// Equal the polygonal area of the body's point masses.
     /// Is clamped to always be be >= 0.5
-    fileprivate(set) public var volume: CGFloat = 0
+    fileprivate(set) public var volume: JFloat = 0
     
     /// The gass pressure coefficient for the pressure component.
     /// Higher values result in higher expansion and resistance to compression.
-    public var gasAmmount: CGFloat = 0
->>>>>>> ce4e123f
+    public var gasAmmount: JFloat = 0
     
     override public func prepare(_ body: Body) {
         
