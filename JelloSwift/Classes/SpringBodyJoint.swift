--- conflicted
+++ resolved
@@ -5,9 +5,6 @@
 //  Created by Luiz Fernando Silva on 06/03/15.
 //  Copyright (c) 2015 Luiz Fernando Silva. All rights reserved.
 //
-
-import Foundation
-import CoreGraphics
 
 /// Represents a joint that links two joint links with spring forces
 open class SpringBodyJoint : BodyJoint {
@@ -30,19 +27,10 @@
         super.init(on: world, link1: link1, link2: link2, distance: distance)
     }
     
-<<<<<<< HEAD
-    /**
-     * Resolves this joint
-     *
-     * - parameter dt: The delta time to update the resolve on
-    */
-    open override func resolve(_ dt: JFloat) {
-=======
     /// Resolves this joint
     ///
     /// - Parameter dt: The delta time to update the resolve on
-    open override func resolve(_ dt: CGFloat) {
->>>>>>> ce4e123f
+    open override func resolve(_ dt: JFloat) {
         if(!enabled) {
             return
         }
