//
//  BodyJoint.swift
//  JelloSwift
//
//  Created by Luiz Fernando Silva on 06/03/15.
//  Copyright (c) 2015 Luiz Fernando Silva. All rights reserved.
//

import Foundation
import CoreGraphics

public func ==(lhs: BodyJoint, rhs: BodyJoint) -> Bool {
    return lhs === rhs
}

/// Base class for joints which unites two separate bodies
open class BodyJoint: Equatable {
    
    /// Gets the first link that contins informationa bout the first body linked
    /// by this joint
    public final let bodyLink1: JointLinkType
    /// Gets the second link that contins informationa bout the first body
    /// linked by this joint
    public final let bodyLink2: JointLinkType
    
    /// Whether to allow collisions between the two objects joined by this
    /// BodyJoint.
    /// Defaults to false
    open var allowCollisions = false
    
    /// Controls whether this valubody joint is enabled.
    /// Disabling body joints disables all of the physics of the joint.
    /// Note that collisions between bodies are still governed by
    /// .allowCollisions even if the joint is disabled
    open var enabled = true
    
    /// Gets or sets the rest distance for this joint
    /// In case the rest distance represents a ranged distance 
    /// (RestDistance.ranged), the joint only applies forces if the distance
    /// between the links is dist > restDistance.min && dist < restDistance.max
    open var restDistance: RestDistance
    
    /// Initializes a body joint on a given world, linking the two given links.
    /// Optionally provides the distance.
    /// In case the distance was not provided, it will be automatically
    /// calculated based off of the position of each link.
    public init(on world: World, link1: JointLinkType, link2: JointLinkType, distance: RestDistance? = nil) {
        bodyLink1 = link1
        bodyLink2 = link2
        
        // Automatic distance calculation
        restDistance =
                distance ?? .fixed(link1.position.distance(to: link2.position))
    }
    
<<<<<<< HEAD
    /**
     * Resolves this joint
     *
     * - parameter dt: The delta time to update the resolve on
     */
    open func resolve(_ dt: JFloat) {
=======
    /// Resolves this joint
    ///
    /// - Parameter dt: The delta time to update the resolve on
    open func resolve(_ dt: CGFloat) {
>>>>>>> ce4e123f
        
    }
    
    /// Specifies a rest distance for a body joint.
    /// Distances can either by fixed by a distance, or ranged so the body joint
    /// only applies within a specified range
    public enum RestDistance: ExpressibleByFloatLiteral, ExpressibleByIntegerLiteral {
        
        /// Fixed distance
        case fixed(JFloat)
        
        /// Distance is ranged between a minimum and maximum value
        case ranged(min: JFloat, max: JFloat)
        
        /// Returns the minimum distance for this rest distance.
        /// If the current value is .fixed, this method always returns the rest
        /// distance it represents, if .ranged, it returns its min value
        public var minimumDistance: JFloat {
            switch(self) {
            case .fixed(let value),
                 .ranged(let value, _):
                return value
            }
        }
        
        /// Returns the maximum distance for this rest distance.
        /// If the current value is .fixed, this method always returns the rest
        /// distance it represents, if .ranged, it returns its max value
        public var maximumDistance: JFloat {
            switch(self) {
            case .fixed(let value),
                 .ranged(_, let value):
                return value
            }
        }
        
        public init(integerLiteral value: Int) {
            self = .fixed(JFloat(value))
        }
        
        public init(floatLiteral value: Double) {
            self = .fixed(JFloat(value))
        }
        
        /// Returns whether a given range is within the range of this rest
        /// distance.
        /// If the current value is .fixed, this does an exact equality
        /// operation, if .ranged, it performs `value > min && value < max`
        public func inRange(value: JFloat) -> Bool {
            switch(self) {
            case .fixed(let d):
                return value == d
            case .ranged(let min, let max):
                return value > min && value < max
            }
        }
        
        /// Clamps a given value to be within the range of this rest distance.
        /// If the current value is .fixed, this method always returns the rest
        /// distance it represents, if .ranged, it performs
        /// `max(minValue, min(maxValue, value))`
        public func clamp(value: JFloat) -> JFloat {
            switch(self) {
            case .fixed(let d):
                return d
            case .ranged(let min, let max):
                return Swift.max(min, Swift.min(max, value))
            }
        }
    }
}

/// Helper operator for creating a body's rest distance
public func ...(lhs: JFloat, rhs: JFloat) -> BodyJoint.RestDistance {
    return .ranged(min: lhs, max: rhs)
}

/// Protocol to be implemented by objects that specify the way a joint links
/// with a body
public protocol JointLinkType {
    
    /// Gets the body that this joint link is linked to
    unowned var body: Body { get }
    
    /// Gets the type of joint this joint link represents
    var linkType: LinkType { get }
    
    /// Gets the position, in world coordinates, at which this joint links with
    /// the underlying body
    var position: Vector2 { get }
    
    /// Gets the velocity of the object this joint links to
    var velocity: Vector2 { get }
    
    /// Gets the total mass of the subject of this joint link
    var mass: JFloat { get }
    
    /// Gets a value specifying whether the object referenced by this
    /// JointLinkType is static
    var isStatic: Bool { get }
    
    /// Appies a given force to the subject of this joint link
    ///
    /// - parameter force: A force to apply to the subjects of this joint link
    func applyForce(of force: Vector2)
}

/// The type of joint link of a BodyJointLink class
public enum LinkType {
    /// Specifies that the joint links at the whole body, relative to the center
    case body
    /// Specifies that the joint links at a body's point
    case point
    /// Specifies that the joint links at a body's edge (set of two points)
    case edge
    /// Specifies that the joint links at an arbitrary set of points of a body
    case shape
}<|MERGE_RESOLUTION|>--- conflicted
+++ resolved
@@ -5,9 +5,6 @@
 //  Created by Luiz Fernando Silva on 06/03/15.
 //  Copyright (c) 2015 Luiz Fernando Silva. All rights reserved.
 //
-
-import Foundation
-import CoreGraphics
 
 public func ==(lhs: BodyJoint, rhs: BodyJoint) -> Bool {
     return lhs === rhs
@@ -53,19 +50,10 @@
                 distance ?? .fixed(link1.position.distance(to: link2.position))
     }
     
-<<<<<<< HEAD
-    /**
-     * Resolves this joint
-     *
-     * - parameter dt: The delta time to update the resolve on
-     */
-    open func resolve(_ dt: JFloat) {
-=======
     /// Resolves this joint
     ///
     /// - Parameter dt: The delta time to update the resolve on
-    open func resolve(_ dt: CGFloat) {
->>>>>>> ce4e123f
+    open func resolve(_ dt: JFloat) {
         
     }
     
