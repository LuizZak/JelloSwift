//
//  Vector2.swift
//  JelloSwift
//
//  Created by Luiz Fernando Silva on 07/08/14.
//  Copyright (c) 2014 Luiz Fernando Silva. All rights reserved.
//

import CoreGraphics
import simd

/// Specifies an object that can be expressed as a pair of x-y coordinates
public protocol VectorRepresentable {
    /// Gets a vector representation of this object
    var vector: Vector2 { get }
}

#if arch(x86_64) || arch(arm64)
public typealias JFloat = Double
#else
public typealias JFloat = Float
#endif

/// Represents a 2D vector
public struct Vector2: VectorRepresentable, Equatable, CustomStringConvertible {
    
    /// A zeroed-value Vector2
    public static let zero = Vector2(x: 0, y: 0)
    
    /// An unit-valued Vector2
    public static let unit = Vector2(x: 1, y: 1)
    
    #if arch(x86_64) || arch(arm64)
    /// Used to match `JFloat`'s native type
    public typealias NativeVectorType = double2
    
    /// The 3x3 matrix type that can be used to apply transformations by
    /// multiplying on this Vector2
    public typealias NativeMatrixType = double3x3
    
    /// C matrix type
    public typealias NativeCMatrixType = matrix_double3x3
    
    /// This is used during affine transformation
    typealias HomogenousVectorType = double3
    #else
    ///Used to match `JFloat`'s native type
    public typealias NativeVectorType = float2
    
    /// The 3x3 matrix type that can be used to apply transformations by
    /// multiplying on this Vector2
    public typealias NativeMatrixType = float3x3
    
    /// C matrix type
    public typealias NativeCMatrixType = matrix_float3x3
    
    /// This is used during affine transformation
    typealias HomogenousVectorType = float3
    #endif
    
    /// The underlying SIMD vector type
    @_versioned
    var theVector: NativeVectorType
    
    /// The JFloat representation of this vector's x axis
    @_transparent
    public var x: JFloat {
        get {
            return theVector.x
        }
        set {
            theVector.x = newValue
        }
    }
    
    /// The JFloat representation of this vector's y axis
    @_transparent
    public var y: JFloat {
        get {
            return theVector.y
        }
        set {
            theVector.y = newValue
        }
    }
    
    /// Returns the angle in radians of this Vector2
<<<<<<< HEAD
    public var angle : JFloat {
=======
    @_transparent
    public var angle : CGFloat {
>>>>>>> 7d10adfe
        return atan2(y, x)
    }
    
    /// Returns the squared length of this Vector2
<<<<<<< HEAD
    public var length : JFloat {
        return length_squared(theVector)
=======
    @_transparent
    public var length : CGFloat {
        return CGFloat(length_squared(theVector))
>>>>>>> 7d10adfe
    }
    
    /// Returns the magnitude (or square root of the squared length) of this 
    /// Vector2
<<<<<<< HEAD
    public var magnitude : JFloat {
        return simd.length(theVector)
=======
    @_transparent
    public var magnitude : CGFloat {
        return CGFloat(simd.length(theVector))
>>>>>>> 7d10adfe
    }
    
    /// For conformance to VectorRepresentable - always returns self
    public var vector: Vector2 {
        return self
    }
    
    /// Textual representation of this vector's coordinates
    public var description: String {
        return "{ \(self.x) : \(self.y) }"
    }
    
    /// Utility property for getting a CGPoint that matches this vector's 
    /// coordinates
    public var cgPoint: CGPoint {
        return CGPoint(x: CGFloat(x), y: CGFloat(y))
    }
    
    @_versioned
    init(_ vector: NativeVectorType) {
        theVector = vector
    }
    
    public init() {
        theVector = NativeVectorType(0)
    }
    
    public init(x: Int, y: Int) {
        theVector = NativeVectorType(JFloat(x), JFloat(y))
    }
    
    public init(x: CGFloat, y: CGFloat) {
        theVector = NativeVectorType(x.native, y.native)
    }
    
    public init(x: Float, y: Float) {
        theVector = NativeVectorType(JFloat(x), JFloat(y))
    }
    
    public init(x: Double, y: Double) {
        theVector = NativeVectorType(JFloat(x), JFloat(y))
    }
    
    public init(value: CGFloat) {
        theVector = NativeVectorType(value.native)
    }
    
    public init(value: JFloat) {
        theVector = NativeVectorType(value)
    }
    
    public init(_ point: CGPoint) {
        theVector = NativeVectorType(point.x.native, point.y.native)
    }
    
    /// Returns the distance between this Vector2 and another Vector2
<<<<<<< HEAD
    public func distance(to vec: Vector2) -> JFloat {
        return simd.distance(self.theVector, vec.theVector)
    }
    
    /// Returns the distance squared between this Vector2 and another Vector2
    public func distanceSquared(to vec: Vector2) -> JFloat {
        return distance_squared(self.theVector, vec.theVector)
=======
    @_transparent
    public func distance(to vec: Vector2) -> CGFloat {
        return CGFloat(simd.distance(self.theVector, vec.theVector))
    }
    
    /// Returns the distance squared between this Vector2 and another Vector2
    @_transparent
    public func distanceSquared(to vec: Vector2) -> CGFloat {
        return CGFloat(distance_squared(self.theVector, vec.theVector))
>>>>>>> 7d10adfe
    }
    
    /// Makes this Vector2 perpendicular to its current position.
    /// This alters the vector instance
    @_transparent
    public mutating func formPerpendicular() -> Vector2 {
        self = perpendicular()
        return self
    }
    
    /// Returns a Vector2 perpendicular to this Vector2
    @_transparent
    public func perpendicular() -> Vector2 {
        return Vector2(x: -y, y: x)
    }
    
    // Normalizes this Vector2 instance.
    // This alters the current vector instance
    @_transparent
    public mutating func normalize() -> Vector2 {
        self = normalized()
        return self
    }
    
    /// Returns a normalized version of this Vector2
    @_transparent
    public func normalized() -> Vector2 {
        return Vector2(simd.normalize(theVector))
    }
}

/// Dot and Cross products
extension Vector2 {
    /// Calculates the dot product between this and another provided Vector2
    public func dot(_ other: Vector2) -> JFloat {
        return simd.dot(theVector, other.theVector)
    }
    
    /// Calculates the cross product between this and another provided Vector2.
    /// The resulting scalar would match the 'z' axis of the cross product 
    /// between
    /// 3d vectors matching the x and y coordinates of the operands, with the 
    /// 'z' coordinate being 0.
    public func cross(_ other: Vector2) -> JFloat {
        return theVector.x * other.theVector.x - theVector.y * other.theVector.y
    }
}

// MARK: Operators
extension Vector2 {
    ////
    // Comparision operators
    ////
    static public func ==(lhs: Vector2, rhs: Vector2) -> Bool {
        return lhs.theVector.x == rhs.theVector.x && lhs.theVector.y == rhs.theVector.y
    }
    
    // Unary operators
    @_transparent
    static public prefix func -(lhs: Vector2) -> Vector2 {
        return Vector2(-lhs.theVector)
    }
    
    // DOT operator
    /// Calculates the dot product between two provided coordinates.
    /// See `Vector2.dot`
<<<<<<< HEAD
    static public func •(lhs: Vector2, rhs: Vector2) -> JFloat {
=======
    @_transparent
    static public func •(lhs: Vector2, rhs: Vector2) -> CGFloat {
>>>>>>> 7d10adfe
        return lhs.dot(rhs)
    }
    
    // CROSS operator
    /// Calculates the dot product between two provided coordinates
    /// See `Vector2.cross`
<<<<<<< HEAD
    static public func =/(lhs: Vector2, rhs: Vector2) -> JFloat {
=======
    @_transparent
    static public func =/(lhs: Vector2, rhs: Vector2) -> CGFloat {
>>>>>>> 7d10adfe
        return lhs.cross(rhs)
    }
    
    ////
    // Basic arithmetic operators
    ////
    @_transparent
    static public func +(lhs: Vector2, rhs: Vector2) -> Vector2 {
        return Vector2(lhs.theVector + rhs.theVector)
    }
    
    @_transparent
    static public func -(lhs: Vector2, rhs: Vector2) -> Vector2 {
        return Vector2(lhs.theVector - rhs.theVector)
    }
    
    @_transparent
    static public func *(lhs: Vector2, rhs: Vector2) -> Vector2 {
        return Vector2(lhs.theVector * rhs.theVector)
    }
    
    @_transparent
    static public func /(lhs: Vector2, rhs: Vector2) -> Vector2 {
        return Vector2(lhs.theVector / rhs.theVector)
    }
    
    @_transparent
    static public func %(lhs: Vector2, rhs: Vector2) -> Vector2 {
        return Vector2(x: lhs.x.truncatingRemainder(dividingBy: rhs.x),
                       y: lhs.y.truncatingRemainder(dividingBy: rhs.y))
    }
    
<<<<<<< HEAD
    // JFloat interaction
    static public func +(lhs: Vector2, rhs: JFloat) -> Vector2 {
        return Vector2(lhs.theVector + Vector2.NativeVectorType(rhs))
    }
    
    static public func -(lhs: Vector2, rhs: JFloat) -> Vector2 {
        return Vector2(lhs.theVector - Vector2.NativeVectorType(rhs))
    }
    
    static public func *(lhs: Vector2, rhs: JFloat) -> Vector2 {
        return Vector2(lhs.theVector * Vector2.NativeVectorType(rhs))
    }
    
    static public func /(lhs: Vector2, rhs: JFloat) -> Vector2 {
        return Vector2(lhs.theVector / Vector2.NativeVectorType(rhs))
    }
    
    static public func %(lhs: Vector2, rhs: JFloat) -> Vector2 {
=======
    // CGFloat interaction
    @_transparent
    static public func +(lhs: Vector2, rhs: CGFloat) -> Vector2 {
        return Vector2(lhs.theVector + Vector2.NativeVectorType(rhs.native))
    }
    
    @_transparent
    static public func -(lhs: Vector2, rhs: CGFloat) -> Vector2 {
        return Vector2(lhs.theVector - Vector2.NativeVectorType(rhs.native))
    }
    
    @_transparent
    static public func *(lhs: Vector2, rhs: CGFloat) -> Vector2 {
        return Vector2(lhs.theVector * Vector2.NativeVectorType(rhs.native))
    }
    
    @_transparent
    static public func /(lhs: Vector2, rhs: CGFloat) -> Vector2 {
        return Vector2(lhs.theVector / Vector2.NativeVectorType(rhs.native))
    }
    
    @_transparent
    static public func %(lhs: Vector2, rhs: CGFloat) -> Vector2 {
>>>>>>> 7d10adfe
        return Vector2(x: lhs.x.truncatingRemainder(dividingBy: rhs),
                       y: lhs.y.truncatingRemainder(dividingBy: rhs))
    }
    
<<<<<<< HEAD
    static public func /(lhs: JFloat, rhs: Vector2) -> Vector2 {
=======
    @_transparent
    static public func /(lhs: CGFloat, rhs: Vector2) -> Vector2 {
>>>>>>> 7d10adfe
        return Vector2(x: lhs / rhs.x, y: lhs / rhs.y)
    }
    
    ////
    // Compound assignment operators
    ////
    static public func +=(lhs: inout Vector2, rhs: Vector2) {
        lhs.theVector += rhs.theVector
    }
    static public func -=(lhs: inout Vector2, rhs: Vector2) {
        lhs.theVector -= rhs.theVector
    }
    static public func *=(lhs: inout Vector2, rhs: Vector2) {
        lhs.theVector *= rhs.theVector
    }
    static public func /=(lhs: inout Vector2, rhs: Vector2) {
        lhs.theVector /= rhs.theVector
    }
    
    // JFloat interaction
    static public func +=(lhs: inout Vector2, rhs: JFloat) {
        lhs = lhs + rhs
    }
    static public func -=(lhs: inout Vector2, rhs: JFloat) {
        lhs = lhs - rhs
    }
    static public func *=(lhs: inout Vector2, rhs: JFloat) {
        lhs = lhs * rhs
    }
    static public func /=(lhs: inout Vector2, rhs: JFloat) {
        lhs = lhs / rhs
    }
}

// MARK: Matrix-transformation
extension Vector2 {
    
    /// Creates a matrix that when multiplied with a Vector2 object applies the
    /// given set of transformations.
    ///
    /// If all default values are set, an identity matrix is created, which does
    /// not alter a Vector2's coordinates once applied.
    ///
    /// The order of operations are: scaling -> rotation -> translation
    static public func matrix(scalingBy scale: Vector2 = Vector2.unit,
                              rotatingBy angle: JFloat = 0,
                              translatingBy translate: Vector2 = Vector2.zero) -> Vector2.NativeMatrixType {
        
        var matrix = Vector2.NativeMatrixType(1)
        
        // Prepare matrices
        
        // Translating:
        //
        // | 0  0  dx |
        // | 0  0  dy |
        // | 0  0  1  |
        //
        
        // Scaling:
        //
        // | sx 0  0 |
        // | 0  sy 0 |
        // | 0  0  1 |
        //
        
        // Rotation:
        //
        // | cos(a)  sin(a)  0 |
        // | -sin(a) cos(a)  0 |
        // |   0       0     1 |
        
        if(scale != .unit) {
            
            let cScale =
                Vector2.NativeCMatrixType(columns:
                    (Vector2.HomogenousVectorType(scale.theVector.x, 0, 0),
                     Vector2.HomogenousVectorType(0, scale.theVector.y, 0),
                     Vector2.HomogenousVectorType(0, 0, 1)))
            
            matrix *= Vector2.NativeMatrixType(cScale)
        }
        
        if(angle != 0) {
            let c = cos(-angle)
            let s = sin(-angle)
            
            let cRotation =
                Vector2.NativeCMatrixType(columns:
                    (Vector2.HomogenousVectorType(c, s, 0),
                     Vector2.HomogenousVectorType(-s, c, 0),
                     Vector2.HomogenousVectorType(0, 0, 1)))
            
            matrix *= Vector2.NativeMatrixType(cRotation)
        }
        
        if(translate != .zero) {
            let cTranslation =
                Vector2.NativeCMatrixType(columns:
                    (Vector2.HomogenousVectorType(1, 0, translate.theVector.x),
                     Vector2.HomogenousVectorType(0, 1, translate.theVector.y),
                     Vector2.HomogenousVectorType(0, 0, 1)))
            
            matrix *= Vector2.NativeMatrixType(cTranslation)
        }
        
        return matrix
    }
    
    // Matrix multiplication
    static public func *(lhs: Vector2, rhs: Vector2.NativeMatrixType) -> Vector2 {
        let homog = Vector2.HomogenousVectorType(lhs.theVector.x, lhs.theVector.y, 1)
        
        let transformed = homog * rhs
        
        return Vector2(x: transformed.x, y: transformed.y)
    }
}

// MARK: Rotation
extension Vector2 {
    /// Returns a rotated version of this vector, rotated around by a given 
    /// angle in radians
    public func rotated(by angleInRadians: JFloat) -> Vector2 {
        return Vector2.rotate(self, by: angleInRadians)
    }
    
    /// Rotates this vector around by a given angle in radians
    public mutating func rotate(by angleInRadians: JFloat) -> Vector2 {
        self = rotated(by: angleInRadians)
        return self
    }
    
    /// Rotates a given vector by an angle in radians
    public static func rotate(_ vec: Vector2, by angleInRadians: JFloat) -> Vector2 {
        
        // Check if we have a 0º or 180º rotation - these we can figure out
        // using conditionals to speedup common paths.
        let remainder =
            angleInRadians.truncatingRemainder(dividingBy: .pi * 2)
        
        if(remainder == 0) {
            return vec
        }
        if(remainder == .pi) {
            return -vec
        }
        
        let c = cos(angleInRadians)
        let s = sin(angleInRadians)
        
        return Vector2(x: (c * vec.x) - (s * vec.y), y: (c * vec.y) + (s * vec.x))
    }
}

extension Collection where Iterator.Element: VectorRepresentable, IndexDistance == Int {
    /// Averages this collection of vectors into one Vector2 point
    public func averageVector() -> Vector2 {
        var average = Vector2.zero
        
        for vec in self {
            average += vec.vector
        }
        
        return average / JFloat(count)
    }
}

/// Returns a Vector2 that represents the minimum coordinates between two 
/// Vector2 objects
@_transparent
public func min(_ a: Vector2, _ b: Vector2) -> Vector2 {
    return Vector2(min(a.theVector, b.theVector))
}

/// Returns a Vector2 that represents the maximum coordinates between two 
/// Vector2 objects
@_transparent
public func max(_ a: Vector2, _ b: Vector2) -> Vector2 {
    return Vector2(max(a.theVector, b.theVector))
}

/// Returns whether rotating from A to B is counter-clockwise
public func vectorsAreCCW(_ A: Vector2, B: Vector2) -> Bool {
    return (B • A.perpendicular()) >= 0.0
}

////////
//// Define the operations to be performed on the Vector2
////////

// This • character is available as 'Option-8' combination on Mac keyboards
infix operator • : MultiplicationPrecedence
infix operator =/ : MultiplicationPrecedence

public func round(_ x: Vector2) -> Vector2 {
    return Vector2(x: round(x.x), y: round(x.y))
}

public func ceil(_ x: Vector2) -> Vector2 {
    return Vector2(ceil(x.theVector))
}

public func floor(_ x: Vector2) -> Vector2 {
    return Vector2(floor(x.theVector))
}

public func abs(_ x: Vector2) -> Vector2 {
    return Vector2(abs(x.theVector))
}<|MERGE_RESOLUTION|>--- conflicted
+++ resolved
@@ -85,36 +85,22 @@
     }
     
     /// Returns the angle in radians of this Vector2
-<<<<<<< HEAD
+    @_transparent
     public var angle : JFloat {
-=======
-    @_transparent
-    public var angle : CGFloat {
->>>>>>> 7d10adfe
         return atan2(y, x)
     }
     
     /// Returns the squared length of this Vector2
-<<<<<<< HEAD
+    @_transparent
     public var length : JFloat {
         return length_squared(theVector)
-=======
-    @_transparent
-    public var length : CGFloat {
-        return CGFloat(length_squared(theVector))
->>>>>>> 7d10adfe
     }
     
     /// Returns the magnitude (or square root of the squared length) of this 
     /// Vector2
-<<<<<<< HEAD
+    @_transparent
     public var magnitude : JFloat {
         return simd.length(theVector)
-=======
-    @_transparent
-    public var magnitude : CGFloat {
-        return CGFloat(simd.length(theVector))
->>>>>>> 7d10adfe
     }
     
     /// For conformance to VectorRepresentable - always returns self
@@ -171,25 +157,15 @@
     }
     
     /// Returns the distance between this Vector2 and another Vector2
-<<<<<<< HEAD
+    @_transparent
     public func distance(to vec: Vector2) -> JFloat {
         return simd.distance(self.theVector, vec.theVector)
     }
     
     /// Returns the distance squared between this Vector2 and another Vector2
+    @_transparent
     public func distanceSquared(to vec: Vector2) -> JFloat {
         return distance_squared(self.theVector, vec.theVector)
-=======
-    @_transparent
-    public func distance(to vec: Vector2) -> CGFloat {
-        return CGFloat(simd.distance(self.theVector, vec.theVector))
-    }
-    
-    /// Returns the distance squared between this Vector2 and another Vector2
-    @_transparent
-    public func distanceSquared(to vec: Vector2) -> CGFloat {
-        return CGFloat(distance_squared(self.theVector, vec.theVector))
->>>>>>> 7d10adfe
     }
     
     /// Makes this Vector2 perpendicular to its current position.
@@ -256,24 +232,16 @@
     // DOT operator
     /// Calculates the dot product between two provided coordinates.
     /// See `Vector2.dot`
-<<<<<<< HEAD
+    @_transparent
     static public func •(lhs: Vector2, rhs: Vector2) -> JFloat {
-=======
-    @_transparent
-    static public func •(lhs: Vector2, rhs: Vector2) -> CGFloat {
->>>>>>> 7d10adfe
         return lhs.dot(rhs)
     }
     
     // CROSS operator
     /// Calculates the dot product between two provided coordinates
     /// See `Vector2.cross`
-<<<<<<< HEAD
+    @_transparent
     static public func =/(lhs: Vector2, rhs: Vector2) -> JFloat {
-=======
-    @_transparent
-    static public func =/(lhs: Vector2, rhs: Vector2) -> CGFloat {
->>>>>>> 7d10adfe
         return lhs.cross(rhs)
     }
     
@@ -306,60 +274,35 @@
                        y: lhs.y.truncatingRemainder(dividingBy: rhs.y))
     }
     
-<<<<<<< HEAD
     // JFloat interaction
+    @_transparent
     static public func +(lhs: Vector2, rhs: JFloat) -> Vector2 {
         return Vector2(lhs.theVector + Vector2.NativeVectorType(rhs))
     }
     
+    @_transparent
     static public func -(lhs: Vector2, rhs: JFloat) -> Vector2 {
         return Vector2(lhs.theVector - Vector2.NativeVectorType(rhs))
     }
     
+    @_transparent
     static public func *(lhs: Vector2, rhs: JFloat) -> Vector2 {
         return Vector2(lhs.theVector * Vector2.NativeVectorType(rhs))
     }
     
+    @_transparent
     static public func /(lhs: Vector2, rhs: JFloat) -> Vector2 {
         return Vector2(lhs.theVector / Vector2.NativeVectorType(rhs))
     }
     
+    @_transparent
     static public func %(lhs: Vector2, rhs: JFloat) -> Vector2 {
-=======
-    // CGFloat interaction
-    @_transparent
-    static public func +(lhs: Vector2, rhs: CGFloat) -> Vector2 {
-        return Vector2(lhs.theVector + Vector2.NativeVectorType(rhs.native))
-    }
-    
-    @_transparent
-    static public func -(lhs: Vector2, rhs: CGFloat) -> Vector2 {
-        return Vector2(lhs.theVector - Vector2.NativeVectorType(rhs.native))
-    }
-    
-    @_transparent
-    static public func *(lhs: Vector2, rhs: CGFloat) -> Vector2 {
-        return Vector2(lhs.theVector * Vector2.NativeVectorType(rhs.native))
-    }
-    
-    @_transparent
-    static public func /(lhs: Vector2, rhs: CGFloat) -> Vector2 {
-        return Vector2(lhs.theVector / Vector2.NativeVectorType(rhs.native))
-    }
-    
-    @_transparent
-    static public func %(lhs: Vector2, rhs: CGFloat) -> Vector2 {
->>>>>>> 7d10adfe
         return Vector2(x: lhs.x.truncatingRemainder(dividingBy: rhs),
                        y: lhs.y.truncatingRemainder(dividingBy: rhs))
     }
     
-<<<<<<< HEAD
+    @_transparent
     static public func /(lhs: JFloat, rhs: Vector2) -> Vector2 {
-=======
-    @_transparent
-    static public func /(lhs: CGFloat, rhs: Vector2) -> Vector2 {
->>>>>>> 7d10adfe
         return Vector2(x: lhs / rhs.x, y: lhs / rhs.y)
     }
     
